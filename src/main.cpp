/*
  ZynAddSubFX - a software synthesizer

  main.cpp  -  Main file of the synthesizer
  Copyright (C) 2002-2005 Nasca Octavian Paul
  Copyright (C) 2012-2014 Mark McCurry

  This program is free software; you can redistribute it and/or modify
  it under the terms of version 2 of the GNU General Public License
  as published by the Free Software Foundation.

  This program is distributed in the hope that it will be useful,
  but WITHOUT ANY WARRANTY; without even the implied warranty of
  MERCHANTABILITY or FITNESS FOR A PARTICULAR PURPOSE.  See the
  GNU General Public License (version 2 or later) for more details.

  You should have received a copy of the GNU General Public License (version 2)
  along with this program; if not, write to the Free Software Foundation,
  Inc., 59 Temple Place, Suite 330, Boston, MA  02111-1307 USA

*/


#include <iostream>
#include <map>
#include <cmath>
#include <cctype>
#include <algorithm>
#include <signal.h>

#include <unistd.h>
#include <pthread.h>

#include <getopt.h>

#include <lo/lo.h>
#include <rtosc/ports.h>
#include <rtosc/thread-link.h>
#include "Params/PADnoteParameters.h"

#include "DSP/FFTwrapper.h"
#include "Misc/Master.h"
#include "Misc/Part.h"
#include "Misc/Util.h"
#include "Misc/Dump.h"
extern Dump dump;

//Nio System
#include "Nio/Nio.h"

//GUI System
#include "UI/Connection.h"
GUI::ui_handle_t gui;

<<<<<<< HEAD
#elif defined FLTK_GUI
#include "UI/MasterUI.h"
#elif defined NTK_GUI
#include "UI/MasterUI.h"
#include <FL/Fl_Shared_Image.H>
#include <FL/Fl_Tiled_Image.H>
#include <FL/Fl_Dial.H>
#include <FL/Fl_Tooltip.H>
#endif // FLTK_GUI

MasterUI *ui;

#endif //DISABLE_GUI
=======
//Glue Layer
#include "Misc/MiddleWare.h"
MiddleWare *middleware;
>>>>>>> f92d9fd5

using namespace std;

Master   *master;
SYNTH_T  *synth;
int       swaplr = 0; //1 for left-right swapping

int Pexitprogram = 0;     //if the UI set this to 1, the program will exit

#if LASH
#include "Misc/LASHClient.h"
LASHClient *lash = NULL;
#endif

#if USE_NSM
#include "UI/NSM.H"

NSM_Client *nsm = 0;
#endif

char *instance_name = 0;

void exitprogram();

extern int main_thread;

//cleanup on signaled exit
void sigterm_exit(int /*sig*/)
{
    if(Pexitprogram)
        exit(1);
    Pexitprogram = 1;
}

/*
 * Program initialisation
 */
void initprogram(void)
{
    cerr.precision(1);
    cerr << std::fixed;
    cerr << "\nSample Rate = \t\t" << synth->samplerate << endl;
    cerr << "Sound Buffer Size = \t" << synth->buffersize << " samples" << endl;
    cerr << "Internal latency = \t" << synth->buffersize_f * 1000.0f
    / synth->samplerate_f << " ms" << endl;
    cerr << "ADsynth Oscil.Size = \t" << synth->oscilsize << " samples" << endl;


    middleware = new MiddleWare();
    master = middleware->spawnMaster();
    master->swaplr = swaplr;

    signal(SIGINT, sigterm_exit);
    signal(SIGTERM, sigterm_exit);
    Nio::init(master);
}

/*
 * Program exit
 */
void exitprogram()
{
    Nio::stop();

    GUI::destroyUi(gui);
    delete middleware;
#if LASH
    if(lash)
        delete lash;
#endif
#if USE_NSM
    if(nsm)
        delete nsm;
#endif

    delete [] denormalkillbuf;
    FFT_cleanup();
}

int main(int argc, char *argv[])
{
    main_thread =  (long int)syscall(224);
    synth = new SYNTH_T;
    config.init();
    dump.startnow();
    int noui = 0;
    cerr
    << "\nZynAddSubFX - Copyright (c) 2002-2013 Nasca Octavian Paul and others"
    << endl;
    cerr
    << "                Copyright (c) 2009-2014 Mark McCurry [active maintainer]"
    << endl;
    cerr << "Compiled: " << __DATE__ << " " << __TIME__ << endl;
    cerr << "This program is free software (GNU GPL v.2 or later) and \n";
    cerr << "it comes with ABSOLUTELY NO WARRANTY.\n" << endl;
    if(argc == 1)
        cerr << "Try 'zynaddsubfx --help' for command-line options." << endl;

    /* Get the settings from the Config*/
    synth->samplerate = config.cfg.SampleRate;
    synth->buffersize = config.cfg.SoundBufferSize;
    synth->oscilsize  = config.cfg.OscilSize;
    swaplr = config.cfg.SwapStereo;

    Nio::preferedSampleRate(synth->samplerate);

    synth->alias(); //build aliases

    sprng(time(NULL));

    /* Parse command-line options */
    struct option opts[] = {
        {
            "load", 2, NULL, 'l'
        },
        {
            "load-instrument", 2, NULL, 'L'
        },
        {
            "sample-rate", 2, NULL, 'r'
        },
        {
            "buffer-size", 2, NULL, 'b'
        },
        {
            "oscil-size", 2, NULL, 'o'
        },
        {
            "dump", 2, NULL, 'D'
        },
        {
            "swap", 2, NULL, 'S'
        },
        {
            "no-gui", 2, NULL, 'U'
        },
        {
            "dummy", 2, NULL, 'Y'
        },
        {
            "help", 2, NULL, 'h'
        },
        {
            "version", 2, NULL, 'v'
        },
        {
            "named", 1, NULL, 'N'
        },
        {
            "auto-connect", 0, NULL, 'a'
        },
        {
            "output", 1, NULL, 'O'
        },
        {
            "input", 1, NULL, 'I'
        },
        {
            "exec-after-init", 1, NULL, 'e'
        },
        {
            0, 0, 0, 0
        }
    };
    opterr = 0;
    int option_index = 0, opt, exitwithhelp = 0, exitwithversion = 0;

    string loadfile, loadinstrument, execAfterInit;

    while(1) {
        int tmp = 0;

        /**\todo check this process for a small memory leak*/
        opt = getopt_long(argc,
                          argv,
                          "l:L:r:b:o:I:O:N:e:hvaSDUY",
                          opts,
                          &option_index);
        char *optarguments = optarg;

#define GETOP(x) if(optarguments) \
        x = optarguments
#define GETOPNUM(x) if(optarguments) \
        x = atoi(optarguments)


        if(opt == -1)
            break;

        switch(opt) {
            case 'h':
                exitwithhelp = 1;
                break;
            case 'v':
                exitwithversion = 1;
                break;
            case 'Y': /* this command a dummy command (has NO effect)
                        and is used because I need for NSIS installer
                        (NSIS sometimes forces a command line for a
                        program, even if I don't need that; eg. when
                        I want to add a icon to a shortcut.
                     */
                break;
            case 'U':
                noui = 1;
                break;
            case 'l':
                GETOP(loadfile);
                break;
            case 'L':
                GETOP(loadinstrument);
                break;
            case 'r':
                GETOPNUM(synth->samplerate);
                if(synth->samplerate < 4000) {
                    cerr << "ERROR:Incorrect sample rate: " << optarguments
                         << endl;
                    exit(1);
                }
                break;
            case 'b':
                GETOPNUM(synth->buffersize);
                if(synth->buffersize < 2) {
                    cerr << "ERROR:Incorrect buffer size: " << optarguments
                         << endl;
                    exit(1);
                }
                break;
            case 'o':
                if(optarguments)
                    synth->oscilsize = tmp = atoi(optarguments);
                if(synth->oscilsize < MAX_AD_HARMONICS * 2)
                    synth->oscilsize = MAX_AD_HARMONICS * 2;
                synth->oscilsize =
                    (int) powf(2,
                               ceil(logf(synth->oscilsize - 1.0f) / logf(2.0f)));
                if(tmp != synth->oscilsize)
                    cerr
                    <<
                    "synth->oscilsize is wrong (must be 2^n) or too small. Adjusting to "
                    << synth->oscilsize << "." << endl;
                break;
            case 'S':
                swaplr = 1;
                break;
            case 'D':
                dump.startnow();
                break;
            case 'N':
                Nio::setPostfix(optarguments);
                break;
            case 'I':
                if(optarguments)
                    Nio::setDefaultSource(optarguments);
                break;
            case 'O':
                if(optarguments)
                    Nio::setDefaultSink(optarguments);
                break;
            case 'a':
                Nio::autoConnect = true;
                break;
            case 'e':
                GETOP(execAfterInit);
                break;
            case '?':
                cerr << "ERROR:Bad option or parameter.\n" << endl;
                exitwithhelp = 1;
                break;
        }
    }

    synth->alias();

    if(exitwithversion) {
        cout << "Version: " << VERSION << endl;
        return 0;
    }
    if(exitwithhelp != 0) {
        cout << "Usage: zynaddsubfx [OPTION]\n\n"
             << "  -h , --help \t\t\t\t Display command-line help and exit\n"
             << "  -v , --version \t\t\t Display version and exit\n"
             << "  -l file, --load=FILE\t\t\t Loads a .xmz file\n"
             << "  -L file, --load-instrument=FILE\t Loads a .xiz file\n"
             << "  -r SR, --sample-rate=SR\t\t Set the sample rate SR\n"
             <<
        "  -b BS, --buffer-size=SR\t\t Set the buffer size (granularity)\n"
             << "  -o OS, --oscil-size=OS\t\t Set the ADsynth oscil. size\n"
             << "  -S , --swap\t\t\t\t Swap Left <--> Right\n"
             << "  -D , --dump\t\t\t\t Dumps midi note ON/OFF commands\n"
             <<
        "  -U , --no-gui\t\t\t\t Run ZynAddSubFX without user interface\n"
             << "  -N , --named\t\t\t\t Postfix IO Name when possible\n"
             << "  -a , --auto-connect\t\t\t AutoConnect when using JACK\n"
             << "  -O , --output\t\t\t\t Set Output Engine\n"
             << "  -I , --input\t\t\t\t Set Input Engine\n"
             << "  -e , --exec-after-init\t\t Run post-initialization script\n"
             << endl;

        return 0;
    }

    //produce denormal buf
    denormalkillbuf = new float [synth->buffersize];
    for(int i = 0; i < synth->buffersize; ++i)
        denormalkillbuf[i] = (RND - 0.5f) * 1e-16;

    initprogram();

    if(!loadfile.empty()) {
        int tmp = master->loadXML(loadfile.c_str());
        if(tmp < 0) {
            cerr << "ERROR: Could not load master file " << loadfile
                 << "." << endl;
            exit(1);
        }
        else {
            master->applyparameters();
            cout << "Master file loaded." << endl;
        }
    }

    if(!loadinstrument.empty()) {
        int loadtopart = 0;
        int tmp = master->part[loadtopart]->loadXMLinstrument(
            loadinstrument.c_str());
        if(tmp < 0) {
            cerr << "ERROR: Could not load instrument file "
                 << loadinstrument << '.' << endl;
            exit(1);
        }
        else {
            master->part[loadtopart]->applyparameters();
            cout << "Instrument file loaded." << endl;
        }
    }

    //Run the Nio system
    bool ioGood = Nio::start();

    if(!execAfterInit.empty()) {
        cout << "Executing user supplied command: " << execAfterInit << endl;
        if(system(execAfterInit.c_str()) == -1)
            cerr << "Command Failed..." << endl;
    }


<<<<<<< HEAD
#ifndef DISABLE_GUI

#ifdef NTK_GUI
    fl_register_images();

    Fl_Tooltip::textcolor(0x0);

    Fl_Dial::default_style(Fl_Dial::PIXMAP_DIAL);

    if(Fl_Shared_Image *img = Fl_Shared_Image::get(PIXMAP_PATH "/knob.png"))
        Fl_Dial::default_image(img);
    else
        Fl_Dial::default_image(Fl_Shared_Image::get(SOURCE_DIR "/../pixmaps/knob.png"));

    if(Fl_Shared_Image *img = Fl_Shared_Image::get(PIXMAP_PATH "/window_backdrop.png"))
        Fl::scheme_bg(new Fl_Tiled_Image(img));
    else
        Fl::scheme_bg(new Fl_Tiled_Image(Fl_Shared_Image::get(SOURCE_DIR "/../pixmaps/window_backdrop.png")));

    if(Fl_Shared_Image *img = Fl_Shared_Image::get(PIXMAP_PATH "/module_backdrop.png"))
        module_backdrop = new Fl_Tiled_Image(img);
    else
        module_backdrop = new Fl_Tiled_Image(Fl_Shared_Image::get(SOURCE_DIR "/../pixmaps/module_backdrop.png"));

    Fl::background(  50, 50, 50 );
    Fl::background2(  70, 70, 70 );
    Fl::foreground( 255,255,255 );
#endif
=======
    gui = GUI::createUi(middleware->spawnUiApi(), &Pexitprogram);
    middleware->setUiCallback(GUI::raiseUi, gui);
    middleware->setIdleCallback([](){GUI::tickUi(gui);});
>>>>>>> f92d9fd5

    if(!noui)
    {
        GUI::raiseUi(gui, "/show",  "T");
        if(!ioGood)
            GUI::raiseUi(gui, "/alert", "s",
                    "Default IO did not initialize.\nDefaulting to NULL backend.");
    }

#if USE_NSM
    char *nsm_url = getenv("NSM_URL");

    if(nsm_url) {
        nsm = new NSM_Client;

        if(!nsm->init(nsm_url))
            nsm->announce("ZynAddSubFX", ":switch:", argv[0]);
        else {
            delete nsm;
            nsm = NULL;
        }
    }
#endif

#if USE_NSM
    if(!nsm)
#endif
    {
#if LASH
        lash = new LASHClient(&argc, &argv);
        GUI::raiseUi(gui, "/session-type", "s", "LASH");
#endif
    }

    while(Pexitprogram == 0) {
#if USE_NSM
        if(nsm) {
            nsm->check();
            goto done;
        }
#endif
#if LASH
        {
            string filename;
            switch(lash->checkevents(filename)) {
                case LASHClient::Save:
                    GUI::raiseUi(gui, "/save-master", "s", filename.c_str());
                    lash->confirmevent(LASHClient::Save);
                    break;
                case LASHClient::Restore:
                    GUI::raiseUi(gui, "/load-master", "s", filename.c_str());
                    lash->confirmevent(LASHClient::Restore);
                    break;
                case LASHClient::Quit:
                    Pexitprogram = 1;
                default:
                    break;
            }
        }
#endif //LASH

#if USE_NSM
done:
#endif
        GUI::tickUi(gui);
        middleware->tick();
    }

    exitprogram();
    return 0;
}<|MERGE_RESOLUTION|>--- conflicted
+++ resolved
@@ -52,25 +52,9 @@
 #include "UI/Connection.h"
 GUI::ui_handle_t gui;
 
-<<<<<<< HEAD
-#elif defined FLTK_GUI
-#include "UI/MasterUI.h"
-#elif defined NTK_GUI
-#include "UI/MasterUI.h"
-#include <FL/Fl_Shared_Image.H>
-#include <FL/Fl_Tiled_Image.H>
-#include <FL/Fl_Dial.H>
-#include <FL/Fl_Tooltip.H>
-#endif // FLTK_GUI
-
-MasterUI *ui;
-
-#endif //DISABLE_GUI
-=======
 //Glue Layer
 #include "Misc/MiddleWare.h"
 MiddleWare *middleware;
->>>>>>> f92d9fd5
 
 using namespace std;
 
@@ -418,40 +402,9 @@
     }
 
 
-<<<<<<< HEAD
-#ifndef DISABLE_GUI
-
-#ifdef NTK_GUI
-    fl_register_images();
-
-    Fl_Tooltip::textcolor(0x0);
-
-    Fl_Dial::default_style(Fl_Dial::PIXMAP_DIAL);
-
-    if(Fl_Shared_Image *img = Fl_Shared_Image::get(PIXMAP_PATH "/knob.png"))
-        Fl_Dial::default_image(img);
-    else
-        Fl_Dial::default_image(Fl_Shared_Image::get(SOURCE_DIR "/../pixmaps/knob.png"));
-
-    if(Fl_Shared_Image *img = Fl_Shared_Image::get(PIXMAP_PATH "/window_backdrop.png"))
-        Fl::scheme_bg(new Fl_Tiled_Image(img));
-    else
-        Fl::scheme_bg(new Fl_Tiled_Image(Fl_Shared_Image::get(SOURCE_DIR "/../pixmaps/window_backdrop.png")));
-
-    if(Fl_Shared_Image *img = Fl_Shared_Image::get(PIXMAP_PATH "/module_backdrop.png"))
-        module_backdrop = new Fl_Tiled_Image(img);
-    else
-        module_backdrop = new Fl_Tiled_Image(Fl_Shared_Image::get(SOURCE_DIR "/../pixmaps/module_backdrop.png"));
-
-    Fl::background(  50, 50, 50 );
-    Fl::background2(  70, 70, 70 );
-    Fl::foreground( 255,255,255 );
-#endif
-=======
     gui = GUI::createUi(middleware->spawnUiApi(), &Pexitprogram);
     middleware->setUiCallback(GUI::raiseUi, gui);
     middleware->setIdleCallback([](){GUI::tickUi(gui);});
->>>>>>> f92d9fd5
 
     if(!noui)
     {
