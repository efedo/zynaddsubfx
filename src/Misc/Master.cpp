--- conflicted
+++ resolved
@@ -288,17 +288,11 @@
       rmspeakl(0.0f), rmspeakr(0.0f), clipped(0)
 {}
 
-<<<<<<< HEAD
-Master::Master(const SYNTH_T &synth_)
-:HDDRecorder(synth_), ctl(synth_), midi(Master::ports), frozenState(false), pendingMemory(false),
-    synth(synth_), time(synth)
-=======
 Master::Master(const SYNTH_T &synth_, Config* config)
     :HDDRecorder(synth_), ctl(synth_),
     microtonal(config->cfg.GzipCompression), bank(config),
     midi(Master::ports), frozenState(false), pendingMemory(false),
-    synth(synth_), gzip_compression(config->cfg.GzipCompression)
->>>>>>> 80d8dd10
+    synth(synth_), gzip_compression(config->cfg.GzipCompression), time(synth)
 {
     bToU = NULL;
     uToB = NULL;
@@ -321,12 +315,8 @@
     }
 
     for(int npart = 0; npart < NUM_MIDI_PARTS; ++npart)
-<<<<<<< HEAD
-        part[npart] = new Part(*memory, synth, time, &microtonal, fft);
-=======
-        part[npart] = new Part(*memory, synth, config->cfg.GzipCompression,
+        part[npart] = new Part(*memory, synth, time, config->cfg.GzipCompression,
                                config->cfg.Interpolation, &microtonal, fft);
->>>>>>> 80d8dd10
 
     //Insertion Effects init
     for(int nefx = 0; nefx < NUM_INS_EFX; ++nefx)
