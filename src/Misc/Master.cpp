/*
  ZynAddSubFX - a software synthesizer

  Master.cpp - It sends Midi Messages to Parts, receives samples from parts,
             process them with system/insertion effects and mix them
  Copyright (C) 2002-2005 Nasca Octavian Paul
  Author: Nasca Octavian Paul

  This program is free software; you can redistribute it and/or modify
  it under the terms of version 2 of the GNU General Public License
  as published by the Free Software Foundation.

  This program is distributed in the hope that it will be useful,
  but WITHOUT ANY WARRANTY; without even the implied warranty of
  MERCHANTABILITY or FITNESS FOR A PARTICULAR PURPOSE.  See the
  GNU General Public License (version 2 or later) for more details.

  You should have received a copy of the GNU General Public License (version 2)
  along with this program; if not, write to the Free Software Foundation,
  Inc., 59 Temple Place, Suite 330, Boston, MA  02111-1307 USA

*/

#include "Master.h"

#include "Part.h"

#include "../Misc/Stereo.h"
#include "../Misc/Util.h"
#include "../Params/LFOParams.h"
#include "../Effects/EffectMgr.h"
#include "../DSP/FFTwrapper.h"
#include "../Misc/Allocator.h"
#include "../Nio/Nio.h"
#include "PresetExtractor.h"

#include <rtosc/ports.h>
#include <rtosc/port-sugar.h>
#include <rtosc/thread-link.h>
#include <stdio.h>
#include <sys/stat.h>
#include <sys/types.h>
#include <iostream>
#include <algorithm>
#include <cmath>
#include <atomic>

#include <unistd.h>

using namespace std;
using namespace rtosc;
#define rObject Master

static const Ports sysefxPort =
{
    {"part#" STRINGIFY(NUM_MIDI_PARTS) "::i", rProp(parameter)
        rDoc("gain on part to sysefx routing"), 0,
        [](const char *m, RtData&d)
        {
            //ok, this is going to be an ugly workaround
            //we know that if we are here the message previously MUST have
            //matched Psysefxvol#/
            //and the number is one or two digits at most
            const char *index_1 = m;
            index_1 -=2;
            assert(isdigit(*index_1));
            if(isdigit(index_1[-1]))
                index_1--;
            int ind1 = atoi(index_1);

            //Now get the second index like normal
            while(!isdigit(*m)) m++;
            int ind2 = atoi(m);
            Master &mast = *(Master*)d.obj;

            if(rtosc_narguments(m)) {
                mast.setPsysefxvol(ind2, ind1, rtosc_argument(m,0).i);
                d.broadcast(d.loc, "i", mast.Psysefxvol[ind1][ind2]);
            } else
                d.reply(d.loc, "i", mast.Psysefxvol[ind1][ind2]);
        }}
};

static const Ports sysefsendto =
{
    {"to#" STRINGIFY(NUM_SYS_EFX) "::i", 
        rProp(parameter) rDoc("sysefx to sysefx routing gain"), 0, [](const char *m, RtData&d)
        {
            //same ugly workaround as before
            const char *index_1 = m;
            index_1 -=2;
            assert(isdigit(*index_1));
            if(isdigit(index_1[-1]))
                index_1--;
            int ind1 = atoi(index_1);

            //Now get the second index like normal
            while(!isdigit(*m)) m++;
            int ind2 = atoi(m);
            Master &master = *(Master*)d.obj;

            if(rtosc_narguments(m))
                master.setPsysefxsend(ind1, ind2, rtosc_argument(m,0).i);
            else
                d.reply(d.loc, "i", master.Psysefxsend[ind1][ind2]);
        }}
};

static const Ports master_ports = {
    rString(last_xmz, XMZ_PATH_MAX, "File name for last name loaded if any."),
    rRecursp(part, 16, "Part"),//NUM_MIDI_PARTS
    rRecursp(sysefx, 4, "System Effect"),//NUM_SYS_EFX
    rRecursp(insefx, 8, "Insertion Effect"),//NUM_INS_EFX
    rRecur(microtonal, "Micrtonal Mapping Functionality"),
    rRecur(ctl, "Controller"),
    rArrayI(Pinsparts, NUM_INS_EFX, "Part to insert part onto"),
    {"Pkeyshift::i", rProp(parameter) rLinear(0,127) rDoc("Global Key Shift"), 0, [](const char *m, RtData&d) {
        if(rtosc_narguments(m)==0) {
            d.reply(d.loc, "i", ((Master*)d.obj)->Pkeyshift);
        } else if(rtosc_narguments(m)==1 && rtosc_type(m,0)=='i') {
            ((Master*)d.obj)->setPkeyshift(limit<char>(rtosc_argument(m,0).i,0,127));
            d.broadcast(d.loc, "i", ((Master*)d.obj)->Pkeyshift);}}},
    {"echo", rDoc("Hidden port to echo messages"), 0, [](const char *m, RtData&d) {
       d.reply(m-1);}},
    {"get-vu:", rDoc("Grab VU Data"), 0, [](const char *, RtData &d) {
       Master *m = (Master*)d.obj;
       d.reply("/vu-meter", "bb", sizeof(m->vu), &m->vu, sizeof(float)*NUM_MIDI_PARTS, m->vuoutpeakpart);}},
    {"reset-vu:", rDoc("Grab VU Data"), 0, [](const char *, RtData &d) {
       Master *m = (Master*)d.obj;
       m->vuresetpeaks();}},
    {"load-part:ib", rProp(internal) rDoc("Load Part From Middleware"), 0, [](const char *msg, RtData &d) {
       Master *m =  (Master*)d.obj;
       Part   *p = *(Part**)rtosc_argument(msg, 1).b.data;
       int     i = rtosc_argument(msg, 0).i;
       m->part[i]->cloneTraits(*p);
       m->part[i]->kill_rt();
       d.reply("/free", "sb", "Part", sizeof(void*), &m->part[i]);
       m->part[i] = p;
       p->initialize_rt();
       }},
    {"Pvolume::i", rProp(parameter) rLinear(0,127) rDoc("Master Volume"), 0,
        [](const char *m, rtosc::RtData &d) {
        if(rtosc_narguments(m)==0) {
            d.reply(d.loc, "i", ((Master*)d.obj)->Pvolume);
        } else if(rtosc_narguments(m)==1 && rtosc_type(m,0)=='i') {
            ((Master*)d.obj)->setPvolume(limit<char>(rtosc_argument(m,0).i,0,127));
            d.broadcast(d.loc, "i", ((Master*)d.obj)->Pvolume);}}},
    {"volume::i", rProp(parameter) rLinear(0,127) rDoc("Master Volume"), 0,
        [](const char *m, rtosc::RtData &d) {
        if(rtosc_narguments(m)==0) {
            d.reply(d.loc, "i", ((Master*)d.obj)->Pvolume);
        } else if(rtosc_narguments(m)==1 && rtosc_type(m,0)=='i') {
            ((Master*)d.obj)->setPvolume(limit<char>(rtosc_argument(m,0).i,0,127));
            d.broadcast(d.loc, "i", ((Master*)d.obj)->Pvolume);}}},
    {"Psysefxvol#" STRINGIFY(NUM_SYS_EFX) "/::i", 0, &sysefxPort,
        [](const char *msg, rtosc::RtData &d) {
            SNIP;
            sysefxPort.dispatch(msg, d);
        }},
    {"sysefxfrom#" STRINGIFY(NUM_SYS_EFX) "/", rDoc("Routing Between System Effects"), &sysefsendto,
        [](const char *msg, RtData&d) {
            SNIP;
            sysefsendto.dispatch(msg, d);
        }},

    {"noteOn:iii", rDoc("Noteon Event"), 0,
        [](const char *m,RtData &d){
            Master *M =  (Master*)d.obj;
            M->noteOn(rtosc_argument(m,0).i,rtosc_argument(m,1).i,rtosc_argument(m,2).i);}},

    {"noteOff:ii", rDoc("Noteoff Event"), 0,
        [](const char *m,RtData &d){
            Master *M =  (Master*)d.obj;
            M->noteOff(rtosc_argument(m,0).i,rtosc_argument(m,1).i);}},
    {"virtual_midi_cc:iii", rDoc("MIDI CC Event"), 0,
        [](const char *m,RtData &d){
            Master *M =  (Master*)d.obj;
            M->setController(rtosc_argument(m,0).i,rtosc_argument(m,1).i,rtosc_argument(m,2).i);}},

    {"setController:iii", rDoc("MIDI CC Event"), 0,
        [](const char *m,RtData &d){
            Master *M =  (Master*)d.obj;
            M->setController(rtosc_argument(m,0).i,rtosc_argument(m,1).i,rtosc_argument(m,2).i);}},
    {"Panic:", rDoc("Stop all sound"), 0,
        [](const char *, RtData &d) {
            Master &M =  *(Master*)d.obj;
            M.ShutUp();
        }},
    {"freeze_state:", rProp(internal) rDoc("Disable OSC event handling\n"
            "This sets up a read-only mode from which it's safe for another"
            " thread to save parameters"), 0,
        [](const char *,RtData &d) {
            Master *M =  (Master*)d.obj;
            std::atomic_thread_fence(std::memory_order_release);
            M->frozenState = true;
            d.reply("/state_frozen", "");}},
    {"thaw_state:", rProp(internal) rDoc("Resume handling OSC messages\n"
            "See /freeze_state for more information"), 0,
        [](const char *,RtData &d) {
            Master *M =  (Master*)d.obj;
            M->frozenState = false;}},
    {"midi-learn/", 0, &rtosc::MidiMapperRT::ports,
        [](const char *msg, RtData &d) {
            Master *M =  (Master*)d.obj;
            SNIP;
            printf("residue message = <%s>\n", msg);
            d.obj = &M->midi;
            rtosc::MidiMapperRT::ports.dispatch(msg,d);}},
    {"close-ui:", rDoc("Request to close any connection named \"GUI\""), 0,
        [](const char *, RtData &d) {
       d.reply("/close-ui", "");}},
    {"add-rt-memory:bi", rProp(internal) rDoc("Add Additional Memory To RT MemPool"), 0,
        [](const char *msg, RtData &d)
        {
            Master &m = *(Master*)d.obj;
            char   *mem = *(char**)rtosc_argument(msg, 0).b.data;
            int     i = rtosc_argument(msg, 1).i;
            m.memory->addMemory(mem, i);
            m.pendingMemory = false;
        }},
    {"samplerate:", rMap(unit, Hz) rDoc("Get synthesizer sample rate"), 0, [](const char *, RtData &d) {
            Master &m = *(Master*)d.obj;
            d.reply("/samplerate", "f", m.synth.samplerate_f);
        }},
    {"oscilsize:", rDoc("Get synthesizer oscillator size"), 0, [](const char *, RtData &d) {
            Master &m = *(Master*)d.obj;
            d.reply("/oscilsize", "f", m.synth.oscilsize_f);
            d.reply("/oscilsize", "i", m.synth.oscilsize);
        }},
    {"undo_pause:",rProp(internal) rDoc("pause undo event recording"),0,
        [](const char *, rtosc::RtData &d) {d.reply("/undo_pause", "");}},
    {"undo_resume:",rProp(internal) rDoc("resume undo event recording"),0,
        [](const char *, rtosc::RtData &d) {d.reply("/undo_resume", "");}},
    {"config/", rDoc("Top Level Application Configuration Parameters"), &Config::ports,
        [](const char *, rtosc::RtData &d){d.forward();}},
    {"presets/", rDoc("Parameter Presets"), &preset_ports, rBOIL_BEGIN
        SNIP
            preset_ports.dispatch(msg, data);
        rBOIL_END},
    {"HDDRecorder/preparefile:s", rDoc("Init WAV file"), 0, [](const char *msg, RtData &d) {
       Master *m = (Master*)d.obj;
       m->HDDRecorder.preparefile(rtosc_argument(msg, 0).s, 1);}},
    {"HDDRecorder/start:", rDoc("Start recording"), 0, [](const char *, RtData &d) {
       Master *m = (Master*)d.obj;
       m->HDDRecorder.start();}},
    {"HDDRecorder/stop:", rDoc("Stop recording"), 0, [](const char *, RtData &d) {
       Master *m = (Master*)d.obj;
       m->HDDRecorder.stop();}},
    {"HDDRecorder/pause:", rDoc("Pause recording"), 0, [](const char *, RtData &d) {
       Master *m = (Master*)d.obj;
       m->HDDRecorder.pause();}},

};
const Ports &Master::ports = master_ports;

class DataObj:public rtosc::RtData
{
    public:
        DataObj(char *loc_, size_t loc_size_, void *obj_, rtosc::ThreadLink *bToU_)
        {
            memset(loc_, 0, loc_size_);
            loc      = loc_;
            loc_size = loc_size_;
            obj      = obj_;
            bToU     = bToU_;
            forwarded = false;
        }

        virtual void reply(const char *path, const char *args, ...) override
        {
            va_list va;
            va_start(va,args);
            char *buffer = bToU->buffer();
            rtosc_vmessage(buffer,bToU->buffer_size(),path,args,va);
            reply(buffer);
            va_end(va);
        }
        virtual void reply(const char *msg) override
        {
            if(rtosc_message_length(msg, -1) == 0)
                fprintf(stderr, "Warning: Invalid Rtosc message '%s'\n", msg);
            bToU->raw_write(msg);
        }
        virtual void broadcast(const char *path, const char *args, ...) override{
            va_list va;
            va_start(va,args);
            reply("/broadcast", "");
            char *buffer = bToU->buffer();
            rtosc_vmessage(buffer,bToU->buffer_size(),path,args,va);
            reply(buffer);
            va_end(va);
        }
        virtual void broadcast(const char *msg) override
        {
            reply("/broadcast", "");
            reply(msg);
        }

        virtual void forward(const char *reason) override
        {
            assert(message);
            reply("/forward", "");
            printf("forwarding '%s'\n", message);
            forwarded = true;
        }
        bool forwarded;
    private:
        rtosc::ThreadLink *bToU;
};

vuData::vuData(void)
    :outpeakl(0.0f), outpeakr(0.0f), maxoutpeakl(0.0f), maxoutpeakr(0.0f),
      rmspeakl(0.0f), rmspeakr(0.0f), clipped(0)
{}

Master::Master(const SYNTH_T &synth_, Config* config)
    :HDDRecorder(synth_), time(synth_), ctl(synth_, &time),
    microtonal(config->cfg.GzipCompression), bank(config),
    frozenState(false), pendingMemory(false),
    synth(synth_), gzip_compression(config->cfg.GzipCompression)
{
    bToU = NULL;
    uToB = NULL;

    //Setup MIDI
    midi.frontend = [this](const char *msg) {bToU->raw_write(msg);};
    midi.backend  = [this](const char *msg) {applyOscEvent(msg);};

    memory = new AllocatorClass();
    swaplr = 0;
    off  = 0;
    smps = 0;
    bufl = new float[synth.buffersize];
    bufr = new float[synth.buffersize];

    last_xmz[0] = 0;
    fft = new FFTwrapper(synth.oscilsize);

    shutup = 0;
    for(int npart = 0; npart < NUM_MIDI_PARTS; ++npart) {
        vuoutpeakpart[npart] = 1e-9;
        fakepeakpart[npart]  = 0;
    }

    for(int npart = 0; npart < NUM_MIDI_PARTS; ++npart)
        part[npart] = new Part(*memory, synth, time, config->cfg.GzipCompression,
                               config->cfg.Interpolation, &microtonal, fft);

    //Insertion Effects init
    for(int nefx = 0; nefx < NUM_INS_EFX; ++nefx)
        insefx[nefx] = new EffectMgr(*memory, synth, 1, &time);

    //System Effects init
    for(int nefx = 0; nefx < NUM_SYS_EFX; ++nefx)
        sysefx[nefx] = new EffectMgr(*memory, synth, 0, &time);


    defaults();

    mastercb = 0;
    mastercb_ptr = 0;
}

void Master::applyOscEvent(const char *msg)
{
    char loc_buf[1024];
    DataObj d{loc_buf, 1024, this, bToU};
    memset(loc_buf, 0, sizeof(loc_buf));
    d.matches = 0;
        
    if(strcmp(msg, "/get-vu") && false) {
        fprintf(stdout, "%c[%d;%d;%dm", 0x1B, 0, 5 + 30, 0 + 40);
        fprintf(stdout, "backend[*]: '%s'<%s>\n", msg,
                rtosc_argument_string(msg));
        fprintf(stdout, "%c[%d;%d;%dm", 0x1B, 0, 7 + 30, 0 + 40);
    }

    ports.dispatch(msg, d, true);
    if(d.matches == 0 && !d.forwarded)
        fprintf(stderr, "Unknown path '%s:%s'\n", msg, rtosc_argument_string(msg));
    if(d.forwarded)
        bToU->raw_write(msg);
}

void Master::defaults()
{
    volume = 1.0f;
    setPvolume(80);
    setPkeyshift(64);

    for(int npart = 0; npart < NUM_MIDI_PARTS; ++npart) {
        part[npart]->defaults();
        part[npart]->Prcvchn = npart % NUM_MIDI_CHANNELS;
    }

    partonoff(0, 1); //enable the first part

    for(int nefx = 0; nefx < NUM_INS_EFX; ++nefx) {
        insefx[nefx]->defaults();
        Pinsparts[nefx] = -1;
    }

    //System Effects init
    for(int nefx = 0; nefx < NUM_SYS_EFX; ++nefx) {
        sysefx[nefx]->defaults();
        for(int npart = 0; npart < NUM_MIDI_PARTS; ++npart)
            setPsysefxvol(npart, nefx, 0);

        for(int nefxto = 0; nefxto < NUM_SYS_EFX; ++nefxto)
            setPsysefxsend(nefx, nefxto, 0);
    }

    microtonal.defaults();
    ShutUp();
}

/*
 * Note On Messages (velocity=0 for NoteOff)
 */
void Master::noteOn(char chan, char note, char velocity)
{
    if(velocity) {
        for(int npart = 0; npart < NUM_MIDI_PARTS; ++npart)
            if(chan == part[npart]->Prcvchn) {
                fakepeakpart[npart] = velocity * 2;
                if(part[npart]->Penabled)
                    part[npart]->NoteOn(note, velocity, keyshift);
            }
    }
    else
        this->noteOff(chan, note);
    HDDRecorder.triggernow();
}

/*
 * Note Off Messages
 */
void Master::noteOff(char chan, char note)
{
    for(int npart = 0; npart < NUM_MIDI_PARTS; ++npart)
        if((chan == part[npart]->Prcvchn) && part[npart]->Penabled)
            part[npart]->NoteOff(note);
}

/*
 * Pressure Messages (velocity=0 for NoteOff)
 */
void Master::polyphonicAftertouch(char chan, char note, char velocity)
{
    if(velocity) {
        for(int npart = 0; npart < NUM_MIDI_PARTS; ++npart)
            if(chan == part[npart]->Prcvchn)
                if(part[npart]->Penabled)
                    part[npart]->PolyphonicAftertouch(note, velocity, keyshift);

    }
    else
        this->noteOff(chan, note);
}

/*
 * Controllers
 */
void Master::setController(char chan, int type, int par)
{
    if(frozenState)
        return;
    //TODO add chan back
    midi.handleCC(type,par);
    if((type == C_dataentryhi) || (type == C_dataentrylo)
       || (type == C_nrpnhi) || (type == C_nrpnlo)) { //Process RPN and NRPN by the Master (ignore the chan)
        ctl.setparameternumber(type, par);

        int parhi = -1, parlo = -1, valhi = -1, vallo = -1;
        if(ctl.getnrpn(&parhi, &parlo, &valhi, &vallo) == 0) { //this is NRPN
            switch(parhi) {
                case 0x04: //System Effects
                    if(parlo < NUM_SYS_EFX)
                        sysefx[parlo]->seteffectparrt(valhi, vallo);
                    break;
                case 0x08: //Insertion Effects
                    if(parlo < NUM_INS_EFX)
                        insefx[parlo]->seteffectparrt(valhi, vallo);
                    break;
            }
        }
    } else {  //other controllers
        for(int npart = 0; npart < NUM_MIDI_PARTS; ++npart) //Send the controller to all part assigned to the channel
            if((chan == part[npart]->Prcvchn) && (part[npart]->Penabled != 0))
                part[npart]->SetController(type, par);

        if(type == C_allsoundsoff) { //cleanup insertion/system FX
            for(int nefx = 0; nefx < NUM_SYS_EFX; ++nefx)
                sysefx[nefx]->cleanup();
            for(int nefx = 0; nefx < NUM_INS_EFX; ++nefx)
                insefx[nefx]->cleanup();
        }
    }
}

void Master::vuUpdate(const float *outl, const float *outr)
{
    //Peak computation (for vumeters)
    vu.outpeakl = 1e-12;
    vu.outpeakr = 1e-12;
    for(int i = 0; i < synth.buffersize; ++i) {
        if(fabs(outl[i]) > vu.outpeakl)
            vu.outpeakl = fabs(outl[i]);
        if(fabs(outr[i]) > vu.outpeakr)
            vu.outpeakr = fabs(outr[i]);
    }
    if((vu.outpeakl > 1.0f) || (vu.outpeakr > 1.0f))
        vu.clipped = 1;
    if(vu.maxoutpeakl < vu.outpeakl)
        vu.maxoutpeakl = vu.outpeakl;
    if(vu.maxoutpeakr < vu.outpeakr)
        vu.maxoutpeakr = vu.outpeakr;

    //RMS Peak computation (for vumeters)
    vu.rmspeakl = 1e-12;
    vu.rmspeakr = 1e-12;
    for(int i = 0; i < synth.buffersize; ++i) {
        vu.rmspeakl += outl[i] * outl[i];
        vu.rmspeakr += outr[i] * outr[i];
    }
    vu.rmspeakl = sqrt(vu.rmspeakl / synth.buffersize_f);
    vu.rmspeakr = sqrt(vu.rmspeakr / synth.buffersize_f);

    //Part Peak computation (for Part vumeters or fake part vumeters)
    for(int npart = 0; npart < NUM_MIDI_PARTS; ++npart) {
        vuoutpeakpart[npart] = 1.0e-12f;
        if(part[npart]->Penabled != 0) {
            float *outl = part[npart]->partoutl,
            *outr = part[npart]->partoutr;
            for(int i = 0; i < synth.buffersize; ++i) {
                float tmp = fabs(outl[i] + outr[i]);
                if(tmp > vuoutpeakpart[npart])
                    vuoutpeakpart[npart] = tmp;
            }
            vuoutpeakpart[npart] *= volume;
        }
        else
        if(fakepeakpart[npart] > 1)
            fakepeakpart[npart]--;
    }
}

/*
 * Enable/Disable a part
 */
void Master::partonoff(int npart, int what)
{
    if(npart >= NUM_MIDI_PARTS)
        return;
    if(what == 0) { //disable part
        fakepeakpart[npart]   = 0;
        part[npart]->Penabled = 0;
        part[npart]->cleanup();
        for(int nefx = 0; nefx < NUM_INS_EFX; ++nefx) {
            if(Pinsparts[nefx] == npart)
                insefx[nefx]->cleanup();
        }
    }
    else {  //enabled
        part[npart]->Penabled = 1;
        fakepeakpart[npart]   = 0;
    }
}

void Master::setMasterChangedCallback(void(*cb)(void*,Master*), void *ptr)
{
    mastercb     = cb;
    mastercb_ptr = ptr;
}

#if 0
template <class T>
struct def_skip
{
	static void skip(const char*& argptr) { argptr += sizeof(T); }
};

template <class T>
struct str_skip
{
	static void skip(const char*& argptr) { while(argptr++); /*TODO: 4 padding */ }
};

template<class T, class Display = T, template<class TMP> class SkipsizeFunc = def_skip>
void _dump_prim_arg(const char*& argptr, std::ostream& os)
{
	os << ' ' << (Display)*(const T*)argptr;
	SkipsizeFunc<T>::skip(argptr);
}

void dump_msg(const char* ptr, std::ostream& os = std::cerr)
{
	assert(*ptr == '/');
	os << ptr;

	while(*++ptr) ; // skip address
	while(!*++ptr) ; // skip 0s

	assert(*ptr == ',');
	os << ' ' << (ptr + 1);

	const char* argptr = ptr;
	while(*++argptr) ; // skip type string
	while(!*++argptr) ; // skip 0s

	char c;
	while((c = *++ptr))
	{
		switch(c)
		{
			case 'i':
				_dump_prim_arg<int32_t>(argptr, os); break;
			case 'c':
				_dump_prim_arg<int32_t, char>(argptr, os); break;
		//	case 's':
		//		_dump_prim_arg<char, const char*>(argptr, os); break;
			default:
				exit(1);
		}
	}

}
#endif
int msg_id=0;

/*
 * Master audio out (the final sound)
 */
<<<<<<< HEAD
bool Master::AudioOut(float *outl, float *outr)
=======
void Master::AudioOut(float *outr, float *outl)
>>>>>>> 984d659b
{
    //Danger Limits
    if(memory->lowMemory(2,1024*1024))
        printf("QUITE LOW MEMORY IN THE RT POOL BE PREPARED FOR WEIRD BEHAVIOR!!\n");
    //Normal Limits
    if(!pendingMemory && memory->lowMemory(4,1024*1024)) {
        printf("Requesting more memory\n");
        bToU->write("/request-memory", "");
        pendingMemory = true;
    }
    //Handle user events TODO move me to a proper location
    char loc_buf[1024];
    DataObj d{loc_buf, 1024, this, bToU};
    memset(loc_buf, 0, sizeof(loc_buf));
    int events = 0;
    while(uToB && uToB->hasNext() && events < 100) {
        const char *msg = uToB->read();

        if(!strcmp(msg, "/load-master")) {
            Master *this_master = this;
            Master *new_master  = *(Master**)rtosc_argument(msg, 0).b.data;
            new_master->AudioOut(outl, outr);
            Nio::masterSwap(new_master);
            if (mastercb)
                mastercb(mastercb_ptr, new_master);
            bToU->write("/free", "sb", "Master", sizeof(Master*), &this_master);
            return false;
        }

        //XXX yes, this is not realtime safe, but it is useful...
        if(strcmp(msg, "/get-vu") && false) {
            fprintf(stdout, "%c[%d;%d;%dm", 0x1B, 0, 5 + 30, 0 + 40);
            fprintf(stdout, "backend[%d]: '%s'<%s>\n", msg_id++, msg,
                    rtosc_argument_string(msg));
            fprintf(stdout, "%c[%d;%d;%dm", 0x1B, 0, 7 + 30, 0 + 40);
        }
        ports.dispatch(msg, d, true);
        events++;
        if(!d.matches) {// && !ports.apropos(msg)) {
            fprintf(stderr, "%c[%d;%d;%dm", 0x1B, 1, 7 + 30, 0 + 40);
            fprintf(stderr, "Unknown address<BACKEND> '%s:%s'\n", uToB->peak(), rtosc_argument_string(uToB->peak()));
#if 0
            if(strstr(msg, "PFMVelocity"))
                dump_msg(msg);
            if(ports.apropos(msg))
                fprintf(stderr, "  -> best match: '%s'\n", ports.apropos(msg)->name);
            if(ports.apropos(msg+1))
                fprintf(stderr, "  -> best match: '%s'\n", ports.apropos(msg+1)->name);
#endif
            fprintf(stderr, "%c[%d;%d;%dm", 0x1B, 0, 7 + 30, 0 + 40);
        }
    }
    if(events>1 && false)
        fprintf(stderr, "backend: %d events per cycle\n",events);
        

    //Swaps the Left channel with Right Channel
    if(swaplr)
        swap(outl, outr);

    //clean up the output samples (should not be needed?)
    memset(outl, 0, synth.bufferbytes);
    memset(outr, 0, synth.bufferbytes);

    //Compute part samples and store them part[npart]->partoutl,partoutr
    for(int npart = 0; npart < NUM_MIDI_PARTS; ++npart)
        if(part[npart]->Penabled)
            part[npart]->ComputePartSmps();

    //Insertion effects
    for(int nefx = 0; nefx < NUM_INS_EFX; ++nefx)
        if(Pinsparts[nefx] >= 0) {
            int efxpart = Pinsparts[nefx];
            if(part[efxpart]->Penabled)
                insefx[nefx]->out(part[efxpart]->partoutl,
                                  part[efxpart]->partoutr);
        }


    //Apply the part volumes and pannings (after insertion effects)
    for(int npart = 0; npart < NUM_MIDI_PARTS; ++npart) {
        if(!part[npart]->Penabled)
            continue;

        Stereo<float> newvol(part[npart]->volume),
        oldvol(part[npart]->oldvolumel,
               part[npart]->oldvolumer);

        float pan = part[npart]->panning;
        if(pan < 0.5f)
            newvol.l *= pan * 2.0f;
        else
            newvol.r *= (1.0f - pan) * 2.0f;
        //if(npart==0)
        //printf("[%d]vol = %f->%f\n", npart, oldvol.l, newvol.l);

        //the volume or the panning has changed and needs interpolation
        if(ABOVE_AMPLITUDE_THRESHOLD(oldvol.l, newvol.l)
           || ABOVE_AMPLITUDE_THRESHOLD(oldvol.r, newvol.r)) {
            for(int i = 0; i < synth.buffersize; ++i) {
                Stereo<float> vol(INTERPOLATE_AMPLITUDE(oldvol.l, newvol.l,
                                                        i, synth.buffersize),
                                  INTERPOLATE_AMPLITUDE(oldvol.r, newvol.r,
                                                        i, synth.buffersize));
                part[npart]->partoutl[i] *= vol.l;
                part[npart]->partoutr[i] *= vol.r;
            }
            part[npart]->oldvolumel = newvol.l;
            part[npart]->oldvolumer = newvol.r;
        }
        else {
            for(int i = 0; i < synth.buffersize; ++i) { //the volume did not changed
                part[npart]->partoutl[i] *= newvol.l;
                part[npart]->partoutr[i] *= newvol.r;
            }
        }
    }


    //System effects
    for(int nefx = 0; nefx < NUM_SYS_EFX; ++nefx) {
        if(sysefx[nefx]->geteffect() == 0)
            continue;  //the effect is disabled

        float tmpmixl[synth.buffersize];
        float tmpmixr[synth.buffersize];
        //Clean up the samples used by the system effects
        memset(tmpmixl, 0, synth.bufferbytes);
        memset(tmpmixr, 0, synth.bufferbytes);

        //Mix the channels according to the part settings about System Effect
        for(int npart = 0; npart < NUM_MIDI_PARTS; ++npart) {
            //skip if the part has no output to effect
            if(Psysefxvol[nefx][npart] == 0)
                continue;

            //skip if the part is disabled
            if(part[npart]->Penabled == 0)
                continue;

            //the output volume of each part to system effect
            const float vol = sysefxvol[nefx][npart];
            for(int i = 0; i < synth.buffersize; ++i) {
                tmpmixl[i] += part[npart]->partoutl[i] * vol;
                tmpmixr[i] += part[npart]->partoutr[i] * vol;
            }
        }

        // system effect send to next ones
        for(int nefxfrom = 0; nefxfrom < nefx; ++nefxfrom)
            if(Psysefxsend[nefxfrom][nefx] != 0) {
                const float vol = sysefxsend[nefxfrom][nefx];
                for(int i = 0; i < synth.buffersize; ++i) {
                    tmpmixl[i] += sysefx[nefxfrom]->efxoutl[i] * vol;
                    tmpmixr[i] += sysefx[nefxfrom]->efxoutr[i] * vol;
                }
            }

        sysefx[nefx]->out(tmpmixl, tmpmixr);

        //Add the System Effect to sound output
        const float outvol = sysefx[nefx]->sysefxgetvolume();
        for(int i = 0; i < synth.buffersize; ++i) {
            outl[i] += tmpmixl[i] * outvol;
            outr[i] += tmpmixr[i] * outvol;
        }
    }

    //Mix all parts
    for(int npart = 0; npart < NUM_MIDI_PARTS; ++npart)
        if(part[npart]->Penabled)   //only mix active parts
            for(int i = 0; i < synth.buffersize; ++i) { //the volume did not changed
                outl[i] += part[npart]->partoutl[i];
                outr[i] += part[npart]->partoutr[i];
            }

    //Insertion effects for Master Out
    for(int nefx = 0; nefx < NUM_INS_EFX; ++nefx)
        if(Pinsparts[nefx] == -2)
            insefx[nefx]->out(outl, outr);


    //Master Volume
    for(int i = 0; i < synth.buffersize; ++i) {
        outl[i] *= volume;
        outr[i] *= volume;
    }

    vuUpdate(outl, outr);

    //Shutup if it is asked (with fade-out)
    if(shutup) {
        for(int i = 0; i < synth.buffersize; ++i) {
            float tmp = (synth.buffersize_f - i) / synth.buffersize_f;
            outl[i] *= tmp;
            outr[i] *= tmp;
        }
        ShutUp();
    }

    //update the global frame timer
    time++;

    return true;
}

//TODO review the respective code from yoshimi for this
//If memory serves correctly, libsamplerate was used
void Master::GetAudioOutSamples(size_t nsamples,
                                unsigned samplerate,
                                float *outl,
                                float *outr)
{
    off_t out_off = 0;

    //Fail when resampling rather than doing a poor job
    if(synth.samplerate != samplerate) {
        printf("darn it: %d vs %d\n", synth.samplerate, samplerate);
        return;
    }

    while(nsamples) {
        //use all available samples
        if(nsamples >= smps) {
            memcpy(outl + out_off, bufl + off, sizeof(float) * smps);
            memcpy(outr + out_off, bufr + off, sizeof(float) * smps);
            nsamples -= smps;

            //generate samples
            if (! AudioOut(bufl, bufr))
                return;

            off  = 0;
            out_off  += smps;
            smps = synth.buffersize;
        }
        else {   //use some samples
            memcpy(outl + out_off, bufl + off, sizeof(float) * nsamples);
            memcpy(outr + out_off, bufr + off, sizeof(float) * nsamples);
            smps    -= nsamples;
            off     += nsamples;
            nsamples = 0;
        }
    }
}

Master::~Master()
{
    delete []bufl;
    delete []bufr;

    for(int npart = 0; npart < NUM_MIDI_PARTS; ++npart)
        delete part[npart];
    for(int nefx = 0; nefx < NUM_INS_EFX; ++nefx)
        delete insefx[nefx];
    for(int nefx = 0; nefx < NUM_SYS_EFX; ++nefx)
        delete sysefx[nefx];

    delete fft;
    delete memory;
}


/*
 * Parameter control
 */
void Master::setPvolume(char Pvolume_)
{
    Pvolume = Pvolume_;
    volume  = dB2rap((Pvolume - 96.0f) / 96.0f * 40.0f);
}

void Master::setPkeyshift(char Pkeyshift_)
{
    Pkeyshift = Pkeyshift_;
    keyshift  = (int)Pkeyshift - 64;
}


void Master::setPsysefxvol(int Ppart, int Pefx, char Pvol)
{
    Psysefxvol[Pefx][Ppart] = Pvol;
    sysefxvol[Pefx][Ppart]  = powf(0.1f, (1.0f - Pvol / 96.0f) * 2.0f);
}

void Master::setPsysefxsend(int Pefxfrom, int Pefxto, char Pvol)
{
    Psysefxsend[Pefxfrom][Pefxto] = Pvol;
    sysefxsend[Pefxfrom][Pefxto]  = powf(0.1f, (1.0f - Pvol / 96.0f) * 2.0f);
}


/*
 * Panic! (Clean up all parts and effects)
 */
void Master::ShutUp()
{
    for(int npart = 0; npart < NUM_MIDI_PARTS; ++npart) {
        part[npart]->cleanup();
        fakepeakpart[npart] = 0;
    }
    for(int nefx = 0; nefx < NUM_INS_EFX; ++nefx)
        insefx[nefx]->cleanup();
    for(int nefx = 0; nefx < NUM_SYS_EFX; ++nefx)
        sysefx[nefx]->cleanup();
    vuresetpeaks();
    shutup = 0;
}


/*
 * Reset peaks and clear the "cliped" flag (for VU-meter)
 */
void Master::vuresetpeaks()
{
    vu.outpeakl    = 1e-9;
    vu.outpeakr    = 1e-9;
    vu.maxoutpeakl = 1e-9;
    vu.maxoutpeakr = 1e-9;
    vu.clipped     = 0;
}

void Master::applyparameters(void)
{
    for(int npart = 0; npart < NUM_MIDI_PARTS; ++npart)
        part[npart]->applyparameters();
}

void Master::initialize_rt(void)
{
    for(int i=0; i<NUM_SYS_EFX; ++i)
        sysefx[i]->init();
    for(int i=0; i<NUM_INS_EFX; ++i)
        insefx[i]->init();

    for(int i=0; i<NUM_MIDI_PARTS; ++i)
        part[i]->initialize_rt();
}

void Master::add2XML(XMLwrapper& xml)
{
    xml.addpar("volume", Pvolume);
    xml.addpar("key_shift", Pkeyshift);
    xml.addparbool("nrpn_receive", ctl.NRPN.receive);

    xml.beginbranch("MICROTONAL");
    microtonal.add2XML(xml);
    xml.endbranch();

    for(int npart = 0; npart < NUM_MIDI_PARTS; ++npart) {
        xml.beginbranch("PART", npart);
        part[npart]->add2XML(xml);
        xml.endbranch();
    }

    xml.beginbranch("SYSTEM_EFFECTS");
    for(int nefx = 0; nefx < NUM_SYS_EFX; ++nefx) {
        xml.beginbranch("SYSTEM_EFFECT", nefx);
        xml.beginbranch("EFFECT");
        sysefx[nefx]->add2XML(xml);
        xml.endbranch();

        for(int pefx = 0; pefx < NUM_MIDI_PARTS; ++pefx) {
            xml.beginbranch("VOLUME", pefx);
            xml.addpar("vol", Psysefxvol[nefx][pefx]);
            xml.endbranch();
        }

        for(int tonefx = nefx + 1; tonefx < NUM_SYS_EFX; ++tonefx) {
            xml.beginbranch("SENDTO", tonefx);
            xml.addpar("send_vol", Psysefxsend[nefx][tonefx]);
            xml.endbranch();
        }


        xml.endbranch();
    }
    xml.endbranch();

    xml.beginbranch("INSERTION_EFFECTS");
    for(int nefx = 0; nefx < NUM_INS_EFX; ++nefx) {
        xml.beginbranch("INSERTION_EFFECT", nefx);
        xml.addpar("part", Pinsparts[nefx]);

        xml.beginbranch("EFFECT");
        insefx[nefx]->add2XML(xml);
        xml.endbranch();
        xml.endbranch();
    }

    xml.endbranch();
}


int Master::getalldata(char **data)
{
    XMLwrapper xml;

    xml.beginbranch("MASTER");

    add2XML(xml);

    xml.endbranch();

    *data = xml.getXMLdata();
    return strlen(*data) + 1;
}

void Master::putalldata(const char *data)
{
    XMLwrapper xml;
    if(!xml.putXMLdata(data)) {
        return;
    }

    if(xml.enterbranch("MASTER") == 0)
        return;

    getfromXML(xml);

    xml.exitbranch();
}

int Master::saveXML(const char *filename)
{
    XMLwrapper xml;

    xml.beginbranch("MASTER");
    add2XML(xml);
    xml.endbranch();

    return xml.saveXMLfile(filename, gzip_compression);
}


int Master::loadXML(const char *filename)
{
    XMLwrapper xml;

    if(xml.loadXMLfile(filename) < 0) {
        return -1;
    }

    if(xml.enterbranch("MASTER") == 0)
        return -10;

    getfromXML(xml);
    xml.exitbranch();

    initialize_rt();
    return 0;
}

void Master::getfromXML(XMLwrapper& xml)
{
    setPvolume(xml.getpar127("volume", Pvolume));
    setPkeyshift(xml.getpar127("key_shift", Pkeyshift));
    ctl.NRPN.receive = xml.getparbool("nrpn_receive", ctl.NRPN.receive);


    part[0]->Penabled = 0;
    for(int npart = 0; npart < NUM_MIDI_PARTS; ++npart) {
        if(xml.enterbranch("PART", npart) == 0)
            continue;
        part[npart]->getfromXML(xml);
        xml.exitbranch();
    }

    if(xml.enterbranch("MICROTONAL")) {
        microtonal.getfromXML(xml);
        xml.exitbranch();
    }

    sysefx[0]->changeeffect(0);
    if(xml.enterbranch("SYSTEM_EFFECTS")) {
        for(int nefx = 0; nefx < NUM_SYS_EFX; ++nefx) {
            if(xml.enterbranch("SYSTEM_EFFECT", nefx) == 0)
                continue;
            if(xml.enterbranch("EFFECT")) {
                sysefx[nefx]->getfromXML(xml);
                xml.exitbranch();
            }

            for(int partefx = 0; partefx < NUM_MIDI_PARTS; ++partefx) {
                if(xml.enterbranch("VOLUME", partefx) == 0)
                    continue;
                setPsysefxvol(partefx, nefx,
                              xml.getpar127("vol", Psysefxvol[partefx][nefx]));
                xml.exitbranch();
            }

            for(int tonefx = nefx + 1; tonefx < NUM_SYS_EFX; ++tonefx) {
                if(xml.enterbranch("SENDTO", tonefx) == 0)
                    continue;
                setPsysefxsend(nefx, tonefx,
                               xml.getpar127("send_vol",
                                              Psysefxsend[nefx][tonefx]));
                xml.exitbranch();
            }
            xml.exitbranch();
        }
        xml.exitbranch();
    }


    if(xml.enterbranch("INSERTION_EFFECTS")) {
        for(int nefx = 0; nefx < NUM_INS_EFX; ++nefx) {
            if(xml.enterbranch("INSERTION_EFFECT", nefx) == 0)
                continue;
            Pinsparts[nefx] = xml.getpar("part",
                                          Pinsparts[nefx],
                                          -2,
                                          NUM_MIDI_PARTS);
            if(xml.enterbranch("EFFECT")) {
                insefx[nefx]->getfromXML(xml);
                xml.exitbranch();
            }
            xml.exitbranch();
        }

        xml.exitbranch();
    }
}<|MERGE_RESOLUTION|>--- conflicted
+++ resolved
@@ -631,11 +631,7 @@
 /*
  * Master audio out (the final sound)
  */
-<<<<<<< HEAD
-bool Master::AudioOut(float *outl, float *outr)
-=======
-void Master::AudioOut(float *outr, float *outl)
->>>>>>> 984d659b
+bool Master::AudioOut(float *outr, float *outl)
 {
     //Danger Limits
     if(memory->lowMemory(2,1024*1024))
