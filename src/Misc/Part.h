/*
  ZynAddSubFX - a software synthesizer

  Part.h - Part implementation
  Copyright (C) 2002-2005 Nasca Octavian Paul
  Author: Nasca Octavian Paul

  This program is free software; you can redistribute it and/or modify
  it under the terms of version 2 of the GNU General Public License
  as published by the Free Software Foundation.

  This program is distributed in the hope that it will be useful,
  but WITHOUT ANY WARRANTY; without even the implied warranty of
  MERCHANTABILITY or FITNESS FOR A PARTICULAR PURPOSE.  See the
  GNU General Public License (version 2 or later) for more details.

  You should have received a copy of the GNU General Public License (version 2)
  along with this program; if not, write to the Free Software Foundation,
  Inc., 59 Temple Place, Suite 330, Boston, MA  02111-1307 USA

*/

#ifndef PART_H
#define PART_H

#define MAX_INFO_TEXT_SIZE 1000

#include "../globals.h"
#include "../Params/Controller.h"
#include "../Containers/NotePool.h"

#include <functional>

/** Part implementation*/
class Part
{
    public:
        /**Constructor
         * @param microtonal_ Pointer to the microtonal object
         * @param fft_ Pointer to the FFTwrapper*/
<<<<<<< HEAD
        Part(Allocator &alloc, const SYNTH_T &synth, const AbsTime &time,
                Microtonal *microtonal_, FFTwrapper *fft_);
=======
        Part(Allocator &alloc, const SYNTH_T &synth,
             const int& gzip_compression, const int& interpolation,
             Microtonal *microtonal_, FFTwrapper *fft_);
>>>>>>> 80d8dd10
        /**Destructor*/
        ~Part();

        // Copy misc parameters not stored in .xiz format
        void cloneTraits(Part &part) const REALTIME;

        // Midi commands implemented
        void NoteOn(unsigned char note,
                    unsigned char velocity,
                    int masterkeyshift) REALTIME;
        void NoteOff(unsigned char note) REALTIME;
        void PolyphonicAftertouch(unsigned char note,
                                  unsigned char velocity,
                                  int masterkeyshift) REALTIME;
        void AllNotesOff() REALTIME; //panic
        void SetController(unsigned int type, int par) REALTIME;
        void ReleaseSustainedKeys() REALTIME; //this is called when the sustain pedal is released
        void ReleaseAllKeys() REALTIME; //this is called on AllNotesOff controller

        /* The synthesizer part output */
        void ComputePartSmps() REALTIME; //Part output


        //saves the instrument settings to a XML file
        //returns 0 for ok or <0 if there is an error
        int saveXML(const char *filename);
        int loadXMLinstrument(const char *filename);

        void add2XML(XMLwrapper *xml);
        void add2XMLinstrument(XMLwrapper *xml);

        void defaults();
        void defaultsinstrument();

        void applyparameters(void) NONREALTIME;
        void applyparameters(std::function<bool()> do_abort) NONREALTIME;

        void initialize_rt(void) REALTIME;
        void kill_rt(void) REALTIME;

        void getfromXML(XMLwrapper *xml);
        void getfromXMLinstrument(XMLwrapper *xml);

        void cleanup(bool final = false);

        //the part's kit
        struct Kit {
            Part              *parent;
            bool               Penabled, Pmuted;
            unsigned char      Pminkey, Pmaxkey;
            char              *Pname;
            bool               Padenabled, Psubenabled, Ppadenabled;
            unsigned char      Psendtoparteffect;
            ADnoteParameters  *adpars;
            SUBnoteParameters *subpars;
            PADnoteParameters *padpars;

            bool    active(void) const;
            uint8_t sendto(void) const;
            bool    validNote(char note) const;

            const static rtosc::Ports &ports;
        } kit[NUM_KIT_ITEMS];


        //Part parameters
        void setkeylimit(unsigned char Pkeylimit);
        void setkititemstatus(unsigned kititem, bool Penabled_);

        bool          Penabled; /**<if the part is enabled*/
        unsigned char Pvolume; /**<part volume*/
        unsigned char Pminkey; /**<the minimum key that the part receives noteon messages*/
        unsigned char Pmaxkey; //the maximum key that the part receives noteon messages
        void setPvolume(char Pvolume);
        unsigned char Pkeyshift; //Part keyshift
        unsigned char Prcvchn; //from what midi channel it receive commnads
        unsigned char Ppanning; //part panning
        void setPpanning(char Ppanning);
        unsigned char Pvelsns; //velocity sensing (amplitude velocity scale)
        unsigned char Pveloffs; //velocity offset
        bool Pnoteon; //if the part receives NoteOn messages
        int Pkitmode; //if the kitmode is enabled

        //XXX consider deprecating drum mode
        bool Pdrummode; //if all keys are mapped and the system is 12tET (used for drums)

        bool Ppolymode; //Part mode - 0=monophonic , 1=polyphonic
        bool Plegatomode; // 0=normal, 1=legato
        unsigned char Pkeylimit; //how many keys are alowed to be played same time (0=off), the older will be released

        char *Pname; //name of the instrument
        struct { //instrument additional information
            unsigned char Ptype;
            char          Pauthor[MAX_INFO_TEXT_SIZE + 1];
            char          Pcomments[MAX_INFO_TEXT_SIZE + 1];
        } info;


        float *partoutl; //Left channel output of the part
        float *partoutr; //Right channel output of the part

        float *partfxinputl[NUM_PART_EFX + 1], //Left and right signal that pass thru part effects;
        *partfxinputr[NUM_PART_EFX + 1];          //partfxinput l/r [NUM_PART_EFX] is for "no effect" buffer

        enum NoteStatus {
            KEY_OFF, KEY_PLAYING, KEY_RELEASED_AND_SUSTAINED, KEY_RELEASED
        };

        float volume, oldvolumel, oldvolumer; //this is applied by Master
        float panning; //this is applied by Master, too

        Controller ctl; //Part controllers

        EffectMgr    *partefx[NUM_PART_EFX]; //insertion part effects (they are part of the instrument)
        unsigned char Pefxroute[NUM_PART_EFX]; //how the effect's output is routed(to next effect/to out)
        bool Pefxbypass[NUM_PART_EFX]; //if the effects are bypassed

        int lastnote;

        const static rtosc::Ports &ports;

    private:
        void MonoMemRenote(); // MonoMem stuff.
        float getBaseFreq(int note, int keyshift) const;
        float getVelocity(uint8_t velocity, uint8_t velocity_sense,
                uint8_t velocity_offset) const;
        void verifyKeyMode(void);
        bool isPolyMode(void)   const {return Ppolymode;}
        bool isMonoMode(void)   const {return !Ppolymode  && !Plegatomode;};
        bool isLegatoMode(void) const {return Plegatomode && !Pdrummode;}
        bool isNonKit(void)     const {return Pkitmode == 0;}
        bool isMultiKit(void)   const {return Pkitmode == 1;}
        bool isSingleKit(void)  const {return Pkitmode == 2;}

        bool killallnotes;

        NotePool notePool;

        bool lastlegatomodevalid; // To keep track of previous legatomodevalid.

        // MonoMem stuff
        void monomemPush(char note);
        void monomemPop(char note);
        char monomemBack(void) const;
        bool monomemEmpty(void) const;
        void monomemClear(void);

        short monomemnotes[256]; // A list to remember held notes.
        struct {
            unsigned char velocity;
            int mkeyshift; // I'm not sure masterkeyshift should be remembered.
        } monomem[256];
        /* 256 is to cover all possible note values.
           monomem[] is used in conjunction with the list to
           store the velocity and masterkeyshift values of a given note (the list only store note values).
           For example 'monomem[note].velocity' would be the velocity value of the note 'note'.*/

        float oldfreq;    //this is used for portamento
        Microtonal *microtonal;
        FFTwrapper *fft;
        Allocator  &memory;
        const SYNTH_T &synth;
<<<<<<< HEAD
        const AbsTime &time;
=======
        const int &gzip_compression, &interpolation;
>>>>>>> 80d8dd10
};

#endif<|MERGE_RESOLUTION|>--- conflicted
+++ resolved
@@ -38,14 +38,9 @@
         /**Constructor
          * @param microtonal_ Pointer to the microtonal object
          * @param fft_ Pointer to the FFTwrapper*/
-<<<<<<< HEAD
         Part(Allocator &alloc, const SYNTH_T &synth, const AbsTime &time,
-                Microtonal *microtonal_, FFTwrapper *fft_);
-=======
-        Part(Allocator &alloc, const SYNTH_T &synth,
              const int& gzip_compression, const int& interpolation,
              Microtonal *microtonal_, FFTwrapper *fft_);
->>>>>>> 80d8dd10
         /**Destructor*/
         ~Part();
 
@@ -208,11 +203,8 @@
         FFTwrapper *fft;
         Allocator  &memory;
         const SYNTH_T &synth;
-<<<<<<< HEAD
         const AbsTime &time;
-=======
         const int &gzip_compression, &interpolation;
->>>>>>> 80d8dd10
 };
 
 #endif