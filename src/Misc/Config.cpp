/*
  ZynAddSubFX - a software synthesizer

  Config.cpp - Configuration file functions
  Copyright (C) 2003-2005 Nasca Octavian Paul
  Author: Nasca Octavian Paul

  This program is free software; you can redistribute it and/or
  modify it under the terms of the GNU General Public License
  as published by the Free Software Foundation; either version 2
  of the License, or (at your option) any later version.
*/
#include <cstdio>
#include <cmath>
#include <cstdlib>
#include <cstring>

#include <rtosc/ports.h>
#include <rtosc/port-sugar.h>

#include "Config.h"
#include "../globals.h"
#include "XMLwrapper.h"

namespace zyn {

#define rStdString(name, len, ...) \
    {STRINGIFY(name) "::s", rMap(length, len) rProp(parameter) DOC(__VA_ARGS__), NULL, rStringCb(name,len)}
#define rStdStringCb(name, length) rBOIL_BEGIN \
        if(!strcmp("", args)) {\
            data.reply(loc, "s", obj->name); \
        } else { \
            strncpy(obj->name, rtosc_argument(msg, 0).s, length); \
            data.broadcast(loc, "s", obj->name);\
            rChangeCb \
        } rBOIL_END




#if 1
#define rObject Config
static const rtosc::Ports ports = {
    //rString(cfg.LinuxOSSWaveOutDev),
    //rString(cfg.LinuxOSSSeqInDev),
    rParamI(cfg.SampleRate, rDefault(44100), "samples of audio per second"),
    rParamI(cfg.SoundBufferSize, rDefault(256), "Size of processed audio buffer"),
    rParamI(cfg.OscilSize, rDefault(1024), "Size Of Oscillator Wavetable"),
    rToggle(cfg.SwapStereo, rDefault(false), "Swap Left And Right Channels"),
    rToggle(cfg.BankUIAutoClose, rDefault(false), "Automatic Closing of BackUI After Patch Selection"),
    rParamI(cfg.GzipCompression, rDefault(3), "Level of Gzip Compression For Save Files"),
    rParamI(cfg.Interpolation, rDefault(0), "Level of Interpolation, Linear/Cubic"),
    {"cfg.presetsDirList", rDoc("list of preset search directories"), 0,
        [](const char *msg, rtosc::RtData &d)
        {
            Config &c = *(Config*)d.obj;
            if(rtosc_narguments(msg) != 0) {
                std::string args = rtosc_argument_string(msg);

                //clear everything
                c.clearpresetsdirlist();
                for(int i=0; i<(int)args.size(); ++i)
                    if(args[i] == 's')
                        c.cfg.presetsDirList[i] = rtosc_argument(msg, i).s;
            }

            char         types[MAX_BANK_ROOT_DIRS+1];
            rtosc_arg_t  args[MAX_BANK_ROOT_DIRS];
            size_t       pos    = 0;

            //zero out data
            memset(types, 0, sizeof(types));
            memset(args,  0, sizeof(args));

            for(int i=0; i<MAX_BANK_ROOT_DIRS; ++i) {
                if(!c.cfg.presetsDirList[i].empty()) {
                    types[pos] = 's';
                    args[pos].s  = c.cfg.presetsDirList[i].c_str();
                    pos++;
                }
            }
            char buffer[1024*5];
            rtosc_amessage(buffer, sizeof(buffer), d.loc, types, args);
            d.reply(buffer);
        }},
    {"cfg.bankRootDirList", rDoc("list of bank search directories"), 0,
        [](const char *msg, rtosc::RtData &d)
        {
            Config &c = *(Config*)d.obj;
            if(rtosc_narguments(msg) != 0) {
                std::string args = rtosc_argument_string(msg);

                //clear everything
                c.clearbankrootdirlist();
                for(int i=0; i<(int)args.size(); ++i)
                    if(args[i] == 's')
                        c.cfg.bankRootDirList[i] = rtosc_argument(msg, i).s;
            }

            char         types[MAX_BANK_ROOT_DIRS+1];
            rtosc_arg_t  args[MAX_BANK_ROOT_DIRS];
            size_t       pos    = 0;

            //zero out data
            memset(types, 0, sizeof(types));
            memset(args,  0, sizeof(args));

            for(int i=0; i<MAX_BANK_ROOT_DIRS; ++i) {
                if(!c.cfg.bankRootDirList[i].empty()) {
                    types[pos] = 's';
                    args[pos].s  = c.cfg.bankRootDirList[i].c_str();
                    pos++;
                }
            }
            char buffer[1024*5];
            rtosc_amessage(buffer, sizeof(buffer), d.loc, types, args);
            d.reply(buffer);
        }},

    //rArrayS(cfg.bankRootDirList,MAX_BANK_ROOT_DIRS),
    //rString(cfg.currentBankDir),
    //rArrayS(cfg.presetsDirList,MAX_BANK_ROOT_DIRS),
<<<<<<< HEAD
    rToggle(cfg.CheckPADsynth, rDefault(true), "Old Check For PADsynth functionality within a patch"),
    rToggle(cfg.IgnoreProgramChange, rDefault(false), "Ignore MIDI Program Change Events"),
    rParamI(cfg.UserInterfaceMode,   rDefault(0), "Beginner/Advanced Mode Select"),
    rParamI(cfg.VirKeybLayout,       rDefault(1), "Keyboard Layout For Virtual Piano Keyboard"),
=======
    rToggle(cfg.CheckPADsynth, "Old Check For PADsynth functionality within a patch"),
    rToggle(cfg.IgnoreProgramChange, "Ignore MIDI Program Change Events"),
    rParamI(cfg.UserInterfaceMode, "Beginner/Advanced Mode Select"),
    rParamI(cfg.VirKeybLayout, "Keyboard Layout For Virtual Piano Keyboard"),
>>>>>>> 426b9b21
    //rParamS(cfg.LinuxALSAaudioDev),
    //rParamS(cfg.nameTag)
    {"cfg.OscilPower::i", rProp(parameter) rDoc("Size Of Oscillator Wavetable"), 0,
        [](const char *msg, rtosc::RtData &d)
        {
            Config &c = *(Config*)d.obj;
            if(rtosc_narguments(msg) == 0) {
                d.reply(d.loc, "i", (int)(log(c.cfg.OscilSize*1.0)/log(2.0)));
                return;
            }
            float val = powf(2.0, rtosc_argument(msg, 0).i);
            c.cfg.OscilSize = val;
            d.broadcast(d.loc, "i", (int)(log(c.cfg.OscilSize*1.0)/log(2.0)));
        }},
    {"add-favorite:s", rDoc("Add favorite directory"), 0,
        [](const char *msg, rtosc::RtData &d)
        {
            Config &c = *(Config*)d.obj;
            for(int i=0; i<MAX_BANK_ROOT_DIRS; ++i) {
                if(c.cfg.favoriteList[i].empty()) {
                    c.cfg.favoriteList[i] = rtosc_argument(msg, 0).s;
                    return;
                }
            }

        }},
    {"favorites:", rProp(parameter), 0,
        [](const char *msg, rtosc::RtData &d)
        {
            Config &c = *(Config*)d.obj;
            char        *argt = new char[MAX_BANK_ROOT_DIRS+1];
            rtosc_arg_t *args = new rtosc_arg_t[MAX_BANK_ROOT_DIRS];
            memset(argt, 0, MAX_BANK_ROOT_DIRS+1);
            int j = 0;
            for(int i=0; i<MAX_BANK_ROOT_DIRS; ++i) {
                if(!c.cfg.favoriteList[i].empty()) {
                    argt[j] = 's';
                    args[j].s = c.cfg.favoriteList[i].c_str();
                    j++;
                }
            }
            d.replyArray(d.loc, argt, args);
            delete [] argt;
            delete [] args;
        }},
};
const rtosc::Ports &Config::ports = zyn::ports;
#endif

Config::Config()
{
    init();
}

void Config::init()
{
    maxstringsize = MAX_STRING_SIZE; //for ui
    //defaults
    cfg.SampleRate      = 44100;
    cfg.SoundBufferSize = 256;
    cfg.OscilSize  = 1024;
    cfg.SwapStereo = 0;

    cfg.oss_devs.linux_wave_out = new char[MAX_STRING_SIZE];
    snprintf(cfg.oss_devs.linux_wave_out, MAX_STRING_SIZE, "/dev/dsp");
    cfg.oss_devs.linux_seq_in = new char[MAX_STRING_SIZE];
    snprintf(cfg.oss_devs.linux_seq_in, MAX_STRING_SIZE, "/dev/sequencer");

    cfg.WindowsWaveOutId = 0;
    cfg.WindowsMidiInId  = 0;

    cfg.BankUIAutoClose = 0;

    cfg.GzipCompression = 3;

    cfg.Interpolation = 0;
    cfg.CheckPADsynth = 1;
    cfg.IgnoreProgramChange = 0;

    cfg.UserInterfaceMode = 0;
    cfg.VirKeybLayout     = 1;
    winwavemax = 1;
    winmidimax = 1;
    //try to find out how many input midi devices are there
    winmididevices = new winmidionedevice[winmidimax];
    for(int i = 0; i < winmidimax; ++i) {
        winmididevices[i].name = new char[MAX_STRING_SIZE];
        for(int j = 0; j < MAX_STRING_SIZE; ++j)
            winmididevices[i].name[j] = '\0';
    }


//get the midi input devices name
    cfg.currentBankDir = "./testbnk";

    char filename[MAX_STRING_SIZE];
    getConfigFileName(filename, MAX_STRING_SIZE);
    readConfig(filename);

    if(cfg.bankRootDirList[0].empty()) {
        //banks
        cfg.bankRootDirList[0] = "~/banks";
        cfg.bankRootDirList[1] = "./";
        cfg.bankRootDirList[2] = "/usr/share/zynaddsubfx/banks";
        cfg.bankRootDirList[3] = "/usr/local/share/zynaddsubfx/banks";
#ifdef __APPLE__
        cfg.bankRootDirList[4] = "../Resources/banks";
#else
        cfg.bankRootDirList[4] = "../banks";
#endif
        cfg.bankRootDirList[5] = "banks";
    }

    if(cfg.presetsDirList[0].empty()) {
        //presets
        cfg.presetsDirList[0] = "./";
#ifdef __APPLE__
        cfg.presetsDirList[1] = "../Resources/presets";
#else
        cfg.presetsDirList[1] = "../presets";
#endif
        cfg.presetsDirList[2] = "presets";
        cfg.presetsDirList[3] = "/usr/share/zynaddsubfx/presets";
        cfg.presetsDirList[4] = "/usr/local/share/zynaddsubfx/presets";
    }
    cfg.LinuxALSAaudioDev = "default";
    cfg.nameTag = "";
}

Config::~Config()
{
    delete [] cfg.oss_devs.linux_wave_out;
    delete [] cfg.oss_devs.linux_seq_in;

    for(int i = 0; i < winmidimax; ++i)
        delete [] winmididevices[i].name;
    delete [] winmididevices;
}


void Config::save() const
{
    char filename[MAX_STRING_SIZE];
    getConfigFileName(filename, MAX_STRING_SIZE);
    saveConfig(filename);
}

void Config::clearbankrootdirlist()
{
    for(int i = 0; i < MAX_BANK_ROOT_DIRS; ++i)
        cfg.bankRootDirList[i].clear();
}

void Config::clearpresetsdirlist()
{
    for(int i = 0; i < MAX_BANK_ROOT_DIRS; ++i)
        cfg.presetsDirList[i].clear();
}

void Config::readConfig(const char *filename)
{
    XMLwrapper xmlcfg;
    if(xmlcfg.loadXMLfile(filename) < 0)
        return;
    if(xmlcfg.enterbranch("CONFIGURATION")) {
        cfg.SampleRate = xmlcfg.getpar("sample_rate",
                                       cfg.SampleRate,
                                       4000,
                                       1024000);
        cfg.SoundBufferSize = xmlcfg.getpar("sound_buffer_size",
                                            cfg.SoundBufferSize,
                                            16,
                                            8192);
        cfg.OscilSize = xmlcfg.getpar("oscil_size",
                                      cfg.OscilSize,
                                      MAX_AD_HARMONICS * 2,
                                      131072);
        cfg.SwapStereo = xmlcfg.getpar("swap_stereo",
                                       cfg.SwapStereo,
                                       0,
                                       1);
        cfg.BankUIAutoClose = xmlcfg.getpar("bank_window_auto_close",
                                            cfg.BankUIAutoClose,
                                            0,
                                            1);

        cfg.GzipCompression = xmlcfg.getpar("gzip_compression",
                                            cfg.GzipCompression,
                                            0,
                                            9);

        cfg.currentBankDir = xmlcfg.getparstr("bank_current", "");
        cfg.Interpolation  = xmlcfg.getpar("interpolation",
                                           cfg.Interpolation,
                                           0,
                                           1);

        cfg.CheckPADsynth = xmlcfg.getpar("check_pad_synth",
                                          cfg.CheckPADsynth,
                                          0,
                                          1);

        cfg.IgnoreProgramChange = xmlcfg.getpar("ignore_program_change",
                                          cfg.IgnoreProgramChange,
                                          0,
                                          1);


        cfg.UserInterfaceMode = xmlcfg.getpar("user_interface_mode",
                                              cfg.UserInterfaceMode,
                                              0,
                                              2);
        cfg.VirKeybLayout = xmlcfg.getpar("virtual_keyboard_layout",
                                          cfg.VirKeybLayout,
                                          0,
                                          10);

        //get bankroot dirs
        for(int i = 0; i < MAX_BANK_ROOT_DIRS; ++i)
            if(xmlcfg.enterbranch("BANKROOT", i)) {
                cfg.bankRootDirList[i] = xmlcfg.getparstr("bank_root", "");
                xmlcfg.exitbranch();
            }

        //get preset root dirs
        for(int i = 0; i < MAX_BANK_ROOT_DIRS; ++i)
            if(xmlcfg.enterbranch("PRESETSROOT", i)) {
                cfg.presetsDirList[i] = xmlcfg.getparstr("presets_root", "");
                xmlcfg.exitbranch();
            }
        
        //Get favs
        for(int i = 0; i < MAX_BANK_ROOT_DIRS; ++i)
            if(xmlcfg.enterbranch("FAVSROOT", i)) {
                cfg.favoriteList[i] = xmlcfg.getparstr("favoirtes_root", "");
                xmlcfg.exitbranch();
            }

        //linux stuff
        xmlcfg.getparstr("linux_oss_wave_out_dev",
                         cfg.oss_devs.linux_wave_out,
                         MAX_STRING_SIZE);
        xmlcfg.getparstr("linux_oss_seq_in_dev",
                         cfg.oss_devs.linux_seq_in,
                         MAX_STRING_SIZE);

        //windows stuff
        cfg.WindowsWaveOutId = xmlcfg.getpar("windows_wave_out_id",
                                             cfg.WindowsWaveOutId,
                                             0,
                                             winwavemax);
        cfg.WindowsMidiInId = xmlcfg.getpar("windows_midi_in_id",
                                            cfg.WindowsMidiInId,
                                            0,
                                            winmidimax);

        xmlcfg.exitbranch();
    }

    cfg.OscilSize = (int) powf(2, ceil(logf(cfg.OscilSize - 1.0f) / logf(2.0f)));
}

void Config::saveConfig(const char *filename) const
{
    XMLwrapper *xmlcfg = new XMLwrapper();

    xmlcfg->beginbranch("CONFIGURATION");

    xmlcfg->addpar("sample_rate", cfg.SampleRate);
    xmlcfg->addpar("sound_buffer_size", cfg.SoundBufferSize);
    xmlcfg->addpar("oscil_size", cfg.OscilSize);
    xmlcfg->addpar("swap_stereo", cfg.SwapStereo);
    xmlcfg->addpar("bank_window_auto_close", cfg.BankUIAutoClose);

    xmlcfg->addpar("gzip_compression", cfg.GzipCompression);

    xmlcfg->addpar("check_pad_synth", cfg.CheckPADsynth);
    xmlcfg->addpar("ignore_program_change", cfg.IgnoreProgramChange);

    xmlcfg->addparstr("bank_current", cfg.currentBankDir);

    xmlcfg->addpar("user_interface_mode", cfg.UserInterfaceMode);
    xmlcfg->addpar("virtual_keyboard_layout", cfg.VirKeybLayout);


    for(int i = 0; i < MAX_BANK_ROOT_DIRS; ++i)
        if(!cfg.bankRootDirList[i].empty()) {
            xmlcfg->beginbranch("BANKROOT", i);
            xmlcfg->addparstr("bank_root", cfg.bankRootDirList[i]);
            xmlcfg->endbranch();
        }

    for(int i = 0; i < MAX_BANK_ROOT_DIRS; ++i)
        if(!cfg.presetsDirList[i].empty()) {
            xmlcfg->beginbranch("PRESETSROOT", i);
            xmlcfg->addparstr("presets_root", cfg.presetsDirList[i]);
            xmlcfg->endbranch();
        }
        
    for(int i = 0; i < MAX_BANK_ROOT_DIRS; ++i)
        if(!cfg.favoriteList[i].empty()) {
            xmlcfg->beginbranch("FAVSROOT", i);
            xmlcfg->addparstr("favoirtes_root", cfg.favoriteList[i]);
            xmlcfg->endbranch();
        }

    xmlcfg->addpar("interpolation", cfg.Interpolation);

    //linux stuff
    xmlcfg->addparstr("linux_oss_wave_out_dev", cfg.oss_devs.linux_wave_out);
    xmlcfg->addparstr("linux_oss_seq_in_dev", cfg.oss_devs.linux_seq_in);

    //windows stuff
    xmlcfg->addpar("windows_wave_out_id", cfg.WindowsWaveOutId);
    xmlcfg->addpar("windows_midi_in_id", cfg.WindowsMidiInId);

    xmlcfg->endbranch();

    // for some reason (which one?), the gzip compression is bashed to 0
    xmlcfg->saveXMLfile(filename, 0);

    delete (xmlcfg);
}

void Config::getConfigFileName(char *name, int namesize) const
{
    name[0] = 0;
    snprintf(name, namesize, "%s%s", getenv("HOME"), "/.zynaddsubfxXML.cfg");
}

}<|MERGE_RESOLUTION|>--- conflicted
+++ resolved
@@ -43,13 +43,13 @@
 static const rtosc::Ports ports = {
     //rString(cfg.LinuxOSSWaveOutDev),
     //rString(cfg.LinuxOSSSeqInDev),
-    rParamI(cfg.SampleRate, rDefault(44100), "samples of audio per second"),
-    rParamI(cfg.SoundBufferSize, rDefault(256), "Size of processed audio buffer"),
-    rParamI(cfg.OscilSize, rDefault(1024), "Size Of Oscillator Wavetable"),
-    rToggle(cfg.SwapStereo, rDefault(false), "Swap Left And Right Channels"),
-    rToggle(cfg.BankUIAutoClose, rDefault(false), "Automatic Closing of BackUI After Patch Selection"),
-    rParamI(cfg.GzipCompression, rDefault(3), "Level of Gzip Compression For Save Files"),
-    rParamI(cfg.Interpolation, rDefault(0), "Level of Interpolation, Linear/Cubic"),
+    rParamI(cfg.SampleRate, "samples of audio per second"),
+    rParamI(cfg.SoundBufferSize, "Size of processed audio buffer"),
+    rParamI(cfg.OscilSize, "Size Of Oscillator Wavetable"),
+    rToggle(cfg.SwapStereo, "Swap Left And Right Channels"),
+    rToggle(cfg.BankUIAutoClose, "Automatic Closing of BackUI After Patch Selection"),
+    rParamI(cfg.GzipCompression, "Level of Gzip Compression For Save Files"),
+    rParamI(cfg.Interpolation, "Level of Interpolation, Linear/Cubic"),
     {"cfg.presetsDirList", rDoc("list of preset search directories"), 0,
         [](const char *msg, rtosc::RtData &d)
         {
@@ -120,17 +120,10 @@
     //rArrayS(cfg.bankRootDirList,MAX_BANK_ROOT_DIRS),
     //rString(cfg.currentBankDir),
     //rArrayS(cfg.presetsDirList,MAX_BANK_ROOT_DIRS),
-<<<<<<< HEAD
-    rToggle(cfg.CheckPADsynth, rDefault(true), "Old Check For PADsynth functionality within a patch"),
-    rToggle(cfg.IgnoreProgramChange, rDefault(false), "Ignore MIDI Program Change Events"),
-    rParamI(cfg.UserInterfaceMode,   rDefault(0), "Beginner/Advanced Mode Select"),
-    rParamI(cfg.VirKeybLayout,       rDefault(1), "Keyboard Layout For Virtual Piano Keyboard"),
-=======
     rToggle(cfg.CheckPADsynth, "Old Check For PADsynth functionality within a patch"),
     rToggle(cfg.IgnoreProgramChange, "Ignore MIDI Program Change Events"),
     rParamI(cfg.UserInterfaceMode, "Beginner/Advanced Mode Select"),
     rParamI(cfg.VirKeybLayout, "Keyboard Layout For Virtual Piano Keyboard"),
->>>>>>> 426b9b21
     //rParamS(cfg.LinuxALSAaudioDev),
     //rParamS(cfg.nameTag)
     {"cfg.OscilPower::i", rProp(parameter) rDoc("Size Of Oscillator Wavetable"), 0,
