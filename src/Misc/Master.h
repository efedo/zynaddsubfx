/*
  ZynAddSubFX - a software synthesizer

  Master.h - It sends Midi Messages to Parts, receives samples from parts,
             process them with system/insertion effects and mix them
  Copyright (C) 2002-2005 Nasca Octavian Paul
  Author: Nasca Octavian Paul

  This program is free software; you can redistribute it and/or modify
  it under the terms of version 2 of the GNU General Public License
  as published by the Free Software Foundation.

  This program is distributed in the hope that it will be useful,
  but WITHOUT ANY WARRANTY; without even the implied warranty of
  MERCHANTABILITY or FITNESS FOR A PARTICULAR PURPOSE.  See the
  GNU General Public License (version 2 or later) for more details.

  You should have received a copy of the GNU General Public License (version 2)
  along with this program; if not, write to the Free Software Foundation,
  Inc., 59 Temple Place, Suite 330, Boston, MA  02111-1307 USA

*/

#ifndef MASTER_H
#define MASTER_H
#include "../globals.h"
#include "Microtonal.h"
#include <rtosc/miditable.h>
#include <rtosc/ports.h>

#include "Time.h"
#include "Bank.h"
#include "Recorder.h"

#include "../Params/Controller.h"

class Allocator;

struct vuData {
    vuData(void);
    float outpeakl, outpeakr, maxoutpeakl, maxoutpeakr,
          rmspeakl, rmspeakr;
    int clipped;
};


/** It sends Midi Messages to Parts, receives samples from parts,
 *  process them with system/insertion effects and mix them */
class Master
{
    public:
        /** Constructor TODO make private*/
        Master(const SYNTH_T &synth, class Config *config);
        /** Destructor*/
        ~Master();

        void applyOscEvent(const char *event);

        /**Saves all settings to a XML file
         * @return 0 for ok or <0 if there is an error*/
        int saveXML(const char *filename);

        /**This adds the parameters to the XML data*/
        void add2XML(XMLwrapper *xml);

        void defaults();


        /**loads all settings from a XML file
         * @return 0 for ok or -1 if there is an error*/
        int loadXML(const char *filename);

        /**Regenerate PADsynth and other non-RT parameters
         * It is NOT SAFE to call this from a RT context*/
        void applyparameters(void) NONREALTIME;

        //This must be called prior-to/at-the-time-of RT insertion
        void initialize_rt(void) REALTIME;

        void getfromXML(XMLwrapper *xml);

        /**get all data to a newly allocated array (used for plugin)
         * @return the datasize*/
        int getalldata(char **data) NONREALTIME;
        /**put all data from the *data array to zynaddsubfx parameters (used for plugin)*/
        void putalldata(const char *data);

        //Midi IN
        void noteOn(char chan, char note, char velocity);
        void noteOff(char chan, char note);
        void polyphonicAftertouch(char chan, char note, char velocity);
        void setController(char chan, int type, int par);
        //void NRPN...


        void ShutUp();
        int shutup;

        void vuUpdate(const float *outl, const float *outr);

        /**Audio Output*/
        void AudioOut(float *outl, float *outr) REALTIME;
        /**Audio Output (for callback mode).
         * This allows the program to be controled by an external program*/
        void GetAudioOutSamples(size_t nsamples,
                                unsigned samplerate,
                                float *outl,
                                float *outr) REALTIME;


        void partonoff(int npart, int what);

        //Set callback to run when master changes
        void setMasterChangedCallback(void(*cb)(void*,Master*),void *ptr);

        /**parts \todo see if this can be made to be dynamic*/
        class Part * part[NUM_MIDI_PARTS];

        //parameters

        unsigned char Pvolume;
        unsigned char Pkeyshift;
        unsigned char Psysefxvol[NUM_SYS_EFX][NUM_MIDI_PARTS];
        unsigned char Psysefxsend[NUM_SYS_EFX][NUM_SYS_EFX];

        //parameters control
        void setPvolume(char Pvolume_);
        void setPkeyshift(char Pkeyshift_);
        void setPsysefxvol(int Ppart, int Pefx, char Pvol);
        void setPsysefxsend(int Pefxfrom, int Pefxto, char Pvol);

        //effects
        class EffectMgr * sysefx[NUM_SYS_EFX]; //system
        class EffectMgr * insefx[NUM_INS_EFX]; //insertion
//      void swapcopyeffects(int what,int type,int neff1,int neff2);

        //HDD recorder
        Recorder HDDRecorder;

        //part that's apply the insertion effect; -1 to disable
        short int Pinsparts[NUM_INS_EFX];


        //peaks for VU-meter
        void vuresetpeaks();

        //peaks for part VU-meters
        float vuoutpeakpart[NUM_MIDI_PARTS];
        unsigned char fakepeakpart[NUM_MIDI_PARTS]; //this is used to compute the "peak" when the part is disabled

        Controller ctl;
        bool       swaplr; //if L and R are swapped

        //other objects
        Microtonal microtonal;

        //Strictly Non-RT instrument bank object
        Bank bank;

        class FFTwrapper * fft;

        static const rtosc::Ports &ports;
        float  volume;

        //Statistics on output levels
        vuData vu;

        rtosc::MidiTable midi;//<1024,64>

        bool   frozenState;//read-only parameters for threadsafe actions
        Allocator *memory;
        rtosc::ThreadLink *bToU;
        rtosc::ThreadLink *uToB;
        bool pendingMemory;
        const SYNTH_T &synth;
<<<<<<< HEAD
        AbsTime  time;
=======
        const int& gzip_compression; //!< value from config
>>>>>>> 80d8dd10
    private:
        float  sysefxvol[NUM_SYS_EFX][NUM_MIDI_PARTS];
        float  sysefxsend[NUM_SYS_EFX][NUM_SYS_EFX];
        int    keyshift;

        //information relevent to generating plugin audio samples
        float *bufl;
        float *bufr;
        off_t  off;
        size_t smps;

        //Callback When Master changes
        void(*mastercb)(void*,Master*);
        void* mastercb_ptr;
};

#endif<|MERGE_RESOLUTION|>--- conflicted
+++ resolved
@@ -173,11 +173,8 @@
         rtosc::ThreadLink *uToB;
         bool pendingMemory;
         const SYNTH_T &synth;
-<<<<<<< HEAD
         AbsTime  time;
-=======
         const int& gzip_compression; //!< value from config
->>>>>>> 80d8dd10
     private:
         float  sysefxvol[NUM_SYS_EFX][NUM_MIDI_PARTS];
         float  sysefxsend[NUM_SYS_EFX][NUM_SYS_EFX];
