/*
  ZynAddSubFX - a software synthesizer

  Part.cpp - Part implementation
  Copyright (C) 2002-2005 Nasca Octavian Paul
  Author: Nasca Octavian Paul

  This program is free software; you can redistribute it and/or modify
  it under the terms of version 2 of the GNU General Public License
  as published by the Free Software Foundation.

  This program is distributed in the hope that it will be useful,
  but WITHOUT ANY WARRANTY; without even the implied warranty of
  MERCHANTABILITY or FITNESS FOR A PARTICULAR PURPOSE.  See the
  GNU General Public License (version 2 or later) for more details.

  You should have received a copy of the GNU General Public License (version 2)
  along with this program; if not, write to the Free Software Foundation,
  Inc., 59 Temple Place, Suite 330, Boston, MA  02111-1307 USA

*/

#include "Part.h"
#include "Microtonal.h"
#include "Util.h"
#include "XMLwrapper.h"
#include "Allocator.h"
#include "../Effects/EffectMgr.h"
#include "../Params/ADnoteParameters.h"
#include "../Params/SUBnoteParameters.h"
#include "../Params/PADnoteParameters.h"
#include "../Synth/Resonance.h"
#include "../Synth/SynthNote.h"
#include "../Synth/ADnote.h"
#include "../Synth/SUBnote.h"
#include "../Synth/PADnote.h"
#include "../DSP/FFTwrapper.h"
#include "../Misc/Util.h"
#include <cstdlib>
#include <cstdio>
#include <cstring>
#include <cassert>

#include <rtosc/ports.h>
#include <rtosc/port-sugar.h>

using rtosc::Ports;
using rtosc::RtData;

#define rObject Part
static const Ports partPorts = {
    rRecurs(kit, 16, "Kit"),//NUM_KIT_ITEMS
    rRecursp(partefx, 3, "Part Effect"),
    rRecur(ctl,       "Controller"),
    rToggle(Penabled, "Part enable"),
#undef rChangeCb
#define rChangeCb obj->setPvolume(obj->Pvolume);
    rParamZyn(Pvolume, "Part Volume"),
#undef rChangeCb
#define rChangeCb obj->setPpanning(obj->Ppanning);
    rParamZyn(Ppanning, "Set Panning"),
#undef rChangeCb
#define rChangeCb obj->setkeylimit(obj->Pkeylimit);
    rParamI(Pkeylimit, rProp(parameter), rMap(min,0), rMap(max, POLYPHONY), "Key limit per part"),
#undef rChangeCb
#define rChangeCb
    rParamZyn(Pminkey, "Min Used Key"),
    rParamZyn(Pmaxkey, "Max Used Key"),
    rParamZyn(Pkeyshift, "Part keyshift"),
    rParamZyn(Prcvchn,  "Active MIDI channel"),
    rParamZyn(Pvelsns,   "Velocity sensing"),
    rParamZyn(Pveloffs,  "Velocity offset"),
    rToggle(Pnoteon,  "If the channel accepts note on events"),
    //TODO FIXME Change to 0=OFF 1=MULTI 2=SINGLE
    rParamI(Pkitmode, "Kit mode enable"),
    rToggle(Pdrummode, "Drum mode enable\n"
            "When drum mode is enabled all keys are mapped to 12tET and legato is disabled"),
    rToggle(Ppolymode,  "Polyphoney mode"),
    rToggle(Plegatomode, "Legato enable"),
    rParamZyn(info.Ptype, "Class of Instrument"),
    rString(info.Pauthor, MAX_INFO_TEXT_SIZE, "Instrument Author"),
    rString(info.Pcomments, MAX_INFO_TEXT_SIZE, "Instrument Comments"),
    rString(Pname, PART_MAX_NAME_LEN, "Kit User Specified Label"),
    rArray(Pefxroute, NUM_PART_EFX,  "Effect Routing"),
    rArrayT(Pefxbypass, NUM_PART_EFX, "If an effect is bypassed"),
    {"captureMin:", NULL, NULL, [](const char *, RtData &r)
        {Part *p = (Part*)r.obj; p->Pminkey = p->lastnote;}},
    {"captureMax:", NULL, NULL, [](const char *, RtData &r)
        {Part *p = (Part*)r.obj; p->Pmaxkey = p->lastnote;}},
    {"polyType::c:i", NULL, NULL, [](const char *msg, RtData &d)
        {
            Part *p = (Part*)d.obj;
            if(!rtosc_narguments(msg)) {
                int res = 0;
                if(!p->Ppolymode)
                    res = p->Plegatomode ? 2 : 1;
                d.reply(d.loc, "c", res);
                return;
            }

            int i = rtosc_argument(msg, 0).i;
            if(i == 0) {
                p->Ppolymode = 1;
                p->Plegatomode = 0;
            } else if(i==1) {
                p->Ppolymode = 0;
                p->Plegatomode = 0;
            } else {
                p->Ppolymode = 0;
                p->Plegatomode = 1;
            }}},
    {"clear:", rProp(internal) rDoc("Reset Part To Defaults"), 0, [](const char *, RtData &d)
        {
            //XXX todo forward this event for middleware to handle
            //Part *p = (Part*)d.obj;
            //p->defaults();
            //char part_loc[128];
            //strcpy(part_loc, d.loc);
            //char *end = strrchr(part_loc, '/');
            //if(end)
            //    end[1] = 0;

            //d.broadcast("/damage", "s", part_loc);
        }},


    //{"kit#16::T:F", "::Enables or disables kit item", 0,
    //    [](const char *m, RtData &d) {
    //        auto loc = d.loc;
    //        Part *p = (Part*)d.obj;
    //        unsigned kitid = -1;
    //        //Note that this event will be captured before transmitted, thus
    //        //reply/broadcast don't matter
    //        for(int i=0; i<NUM_KIT_ITEMS; ++i) {
    //            d.reply("/middleware/oscil", "siisb", loc, kitid, i,
    //                    "oscil", sizeof(void*),
    //                    p->kit[kitid]->adpars->voice[i]->OscilSmp);
    //            d.reply("/middleware/oscil", "siisb", loc, kitid, i, "oscil-mod"
    //                    sizeof(void*),
    //                    p->kit[kitid]->adpars->voice[i]->somethingelse);
    //        }
    //        d.reply("/middleware/pad", "sib", loc, kitid,
    //                sizeof(PADnoteParameters*),
    //                p->kit[kitid]->padpars)
    //    }}
};

#undef  rObject
#define rObject Part::Kit
static const Ports kitPorts = {
    rRecurp(padpars, "Padnote parameters"),
    rRecurp(adpars, "Adnote parameters"),
    rRecurp(subpars, "Adnote parameters"),
    rToggle(Penabled, "Kit item enable"),
    rToggle(Pmuted,   "Kit item mute"),
    rParamZyn(Pminkey,   "Kit item min key"),
    rParamZyn(Pmaxkey,   "Kit item max key"),
    rToggle(Padenabled, "ADsynth enable"),
    rToggle(Psubenabled, "SUBsynth enable"),
    rToggle(Ppadenabled, "PADsynth enable"),
    rParamZyn(Psendtoparteffect, "Effect Levels"),
    rString(Pname, PART_MAX_NAME_LEN, "Kit User Specified Label"),
    {"captureMin:", NULL, NULL, [](const char *, RtData &r)
        {Part::Kit *p = (Part::Kit*)r.obj; p->Pminkey = p->parent->lastnote;}},
    {"captureMax:", NULL, NULL, [](const char *, RtData &r)
        {Part::Kit *p = (Part::Kit*)r.obj; p->Pmaxkey = p->parent->lastnote;}},
    {"padpars-data:b", rProp(internal), 0,
        [](const char *msg, RtData &d) {
            rObject &o = *(rObject*)d.obj;
            assert(o.padpars == NULL);
            o.padpars = *(decltype(o.padpars)*)rtosc_argument(msg, 0).b.data;
        }},
    {"adpars-data:b", rProp(internal), 0,
        [](const char *msg, RtData &d) {
            rObject &o = *(rObject*)d.obj;
            assert(o.adpars == NULL);
            o.adpars = *(decltype(o.adpars)*)rtosc_argument(msg, 0).b.data;
        }},
    {"subpars-data:b", rProp(internal), 0,
        [](const char *msg, RtData &d) {
            rObject &o = *(rObject*)d.obj;
            assert(o.subpars == NULL);
            o.subpars = *(decltype(o.subpars)*)rtosc_argument(msg, 0).b.data;
        }},

    //    [](
};

const Ports &Part::Kit::ports = kitPorts;
const Ports &Part::ports = partPorts;

<<<<<<< HEAD
Part::Part(Allocator &alloc, const SYNTH_T &synth_, const AbsTime &time_,
        Microtonal *microtonal_, FFTwrapper *fft_)
    :
    Pdrummode(false),
    Ppolymode(true),
    Plegatomode(false),
    partoutl(new float[synth_.buffersize]),
    partoutr(new float[synth_.buffersize]),
    ctl(synth_),
    lastlegatomodevalid(false),
    microtonal(microtonal_), fft(fft_),
    memory(alloc),
    synth(synth_),
    time(time_)
=======
Part::Part(Allocator &alloc, const SYNTH_T &synth_,
    const int &gzip_compression, const int &interpolation,
    Microtonal *microtonal_, FFTwrapper *fft_)
    :ctl(synth_), memory(alloc), synth(synth_),
    gzip_compression(gzip_compression),
    interpolation(interpolation)
>>>>>>> 80d8dd10
{
    monomemClear();

    for(int n = 0; n < NUM_KIT_ITEMS; ++n) {
        kit[n].parent  = this;
        kit[n].Pname   = new char [PART_MAX_NAME_LEN];
        kit[n].adpars  = nullptr;
        kit[n].subpars = nullptr;
        kit[n].padpars = nullptr;
    }

    kit[0].adpars  = new ADnoteParameters(synth, fft);

    //Part's Insertion Effects init
    for(int nefx = 0; nefx < NUM_PART_EFX; ++nefx) {
        partefx[nefx]    = new EffectMgr(memory, synth, 1);
        Pefxbypass[nefx] = false;
    }
    assert(partefx[0]);

    for(int n = 0; n < NUM_PART_EFX + 1; ++n) {
        partfxinputl[n] = new float [synth.buffersize];
        partfxinputr[n] = new float [synth.buffersize];
    }

    killallnotes = false;
    oldfreq      = -1.0f;

    cleanup();

    Pname = new char[PART_MAX_NAME_LEN];

    oldvolumel = oldvolumer = 0.5f;
    lastnote   = -1;

    defaults();
    assert(partefx[0]);
}

void Part::cloneTraits(Part &p) const
{
#define CLONE(x) p.x = this->x
    CLONE(Penabled);

    p.setPvolume(this->Pvolume);
    p.setPpanning(this->Ppanning);

    CLONE(Pminkey);
    CLONE(Pmaxkey);
    CLONE(Pkeyshift);
    CLONE(Prcvchn);

    CLONE(Pvelsns);
    CLONE(Pveloffs);

    CLONE(Pnoteon);
    CLONE(Ppolymode);
    CLONE(Plegatomode);
    CLONE(Pkeylimit);

    CLONE(ctl);
}

void Part::defaults()
{
    Penabled    = 0;
    Pminkey     = 0;
    Pmaxkey     = 127;
    Pnoteon     = 1;
    Ppolymode   = 1;
    Plegatomode = 0;
    setPvolume(96);
    Pkeyshift = 64;
    Prcvchn   = 0;
    setPpanning(64);
    Pvelsns   = 64;
    Pveloffs  = 64;
    Pkeylimit = 15;
    defaultsinstrument();
    ctl.defaults();
}

void Part::defaultsinstrument()
{
    ZERO(Pname, PART_MAX_NAME_LEN);

    info.Ptype = 0;
    ZERO(info.Pauthor, MAX_INFO_TEXT_SIZE + 1);
    ZERO(info.Pcomments, MAX_INFO_TEXT_SIZE + 1);

    Pkitmode  = 0;
    Pdrummode = 0;

    for(int n = 0; n < NUM_KIT_ITEMS; ++n) {
        kit[n].Penabled    = false;
        kit[n].Pmuted      = false;
        kit[n].Pminkey     = 0;
        kit[n].Pmaxkey     = 127;
        kit[n].Padenabled  = false;
        kit[n].Psubenabled = false;
        kit[n].Ppadenabled = false;
        ZERO(kit[n].Pname, PART_MAX_NAME_LEN);
        kit[n].Psendtoparteffect = 0;
        if(n != 0)
            setkititemstatus(n, 0);
    }
    kit[0].Penabled   = 1;
    kit[0].Padenabled = 1;
    kit[0].adpars->defaults();

    for(int nefx = 0; nefx < NUM_PART_EFX; ++nefx) {
        partefx[nefx]->defaults();
        Pefxroute[nefx] = 0; //route to next effect
    }
}



/*
 * Cleanup the part
 */
void Part::cleanup(bool final_)
{
    notePool.killAllNotes();
    for(int i = 0; i < synth.buffersize; ++i) {
        partoutl[i] = final_ ? 0.0f : synth.denormalkillbuf[i];
        partoutr[i] = final_ ? 0.0f : synth.denormalkillbuf[i];
    }
    ctl.resetall();
    for(int nefx = 0; nefx < NUM_PART_EFX; ++nefx)
        partefx[nefx]->cleanup();
    for(int n = 0; n < NUM_PART_EFX + 1; ++n)
        for(int i = 0; i < synth.buffersize; ++i) {
            partfxinputl[n][i] = final_ ? 0.0f : synth.denormalkillbuf[i];
            partfxinputr[n][i] = final_ ? 0.0f : synth.denormalkillbuf[i];
        }
}

Part::~Part()
{
    cleanup(true);
    for(int n = 0; n < NUM_KIT_ITEMS; ++n) {
        delete kit[n].adpars;
        delete kit[n].subpars;
        delete kit[n].padpars;
        delete [] kit[n].Pname;
    }

    delete [] Pname;
    delete [] partoutl;
    delete [] partoutr;
    for(int nefx = 0; nefx < NUM_PART_EFX; ++nefx)
        delete partefx[nefx];
    for(int n = 0; n < NUM_PART_EFX + 1; ++n) {
        delete [] partfxinputl[n];
        delete [] partfxinputr[n];
    }
}

void assert_kit_sanity(const Part::Kit *kits)
{
    for(int i=0; i<NUM_KIT_ITEMS; ++i) {
        //an enabled kit must have a corresponding parameter object
        assert(!kits[i].Padenabled  || kits[i].adpars);
        assert(!kits[i].Ppadenabled || kits[i].padpars);
        assert(!kits[i].Psubenabled || kits[i].subpars);
    }
}

/*
 * Note On Messages
 */
void Part::NoteOn(unsigned char note,
                  unsigned char velocity,
                  int masterkeyshift)
{
    //Verify Basic Mode and sanity
    const bool isRunningNote   = notePool.existsRunningNote();
    const bool doingLegato     = isRunningNote && isLegatoMode() &&
                                 lastlegatomodevalid;

    if(!Pnoteon || !inRange(note, Pminkey, Pmaxkey))
        return;

    verifyKeyMode();
    assert_kit_sanity(kit);

    //Preserve Note Stack
    if(isMonoMode() || isLegatoMode()) {
        monomemPush(note);
        monomem[note].velocity  = velocity;
        monomem[note].mkeyshift = masterkeyshift;

<<<<<<< HEAD
    } else if(!monomemEmpty())
        monomemClear();
=======
        //initialise note frequency
        float notebasefreq;
        if(Pdrummode == 0) {
            notebasefreq = microtonal->getnotefreq(note, keyshift);
            if(notebasefreq < 0.0f)
                return;//the key is no mapped
        }
        else
            notebasefreq = 440.0f * powf(2.0f, (note - 69.0f) / 12.0f);

        //Portamento
        if(oldfreq < 1.0f)
            oldfreq = notebasefreq;//this is only the first note is played

        // For Mono/Legato: Force Portamento Off on first
        // notes. That means it is required that the previous note is
        // still held down or sustained for the Portamento to activate
        // (that's like Legato).
        bool portamento = false;
        if(Ppolymode || !ismonofirstnote)
            // I added a third argument to the
            // ctl.initportamento(...) function to be able
            // to tell it if we're doing a legato note.
            portamento = ctl.initportamento(oldfreq, notebasefreq, doinglegato);

        if(portamento)
            ctl.portamento.noteusing = pos;
        oldfreq = notebasefreq;

        lastpos = pos; // Keep a trace of used pos.

        if(doinglegato) {
            // Do Legato note
            if(Pkitmode == 0) { // "normal mode" legato note

                auto note1 = partnote[pos].kititem[0];
                auto note2 = partnote[posb].kititem[0];
                LegatoParams pars = {notebasefreq, vel, portamento, note, true};
                if(kit[0].Padenabled && note1.adnote && note2.adnote) {
                    note1.adnote->legatonote(pars);
                    note2.adnote->legatonote(pars);
                }

                if(kit[0].Psubenabled && note1.subnote && note2.subnote) {
                    note1.subnote->legatonote(pars);
                    note2.subnote->legatonote(pars);
                }

                if(kit[0].Ppadenabled && note1.padnote && note2.padnote) {
                    note1.padnote->legatonote(pars);
                    note2.padnote->legatonote(pars);
                }
            }
            else {   // "kit mode" legato note
                int ci = 0;
                for(int item = 0; item < NUM_KIT_ITEMS; ++item) {

                    //Make sure the key is valid and not across multiple ranges
                    if(kit[item].Pmuted || !inRange(note, kit[item].Pminkey, kit[item].Pmaxkey)
                                        || !inRange((unsigned char)lastnotecopy, kit[item].Pminkey, kit[item].Pmaxkey))
                        continue;

                    auto note1 = partnote[pos].kititem[ci];
                    auto note2 = partnote[posb].kititem[ci];
                    LegatoParams pars = {notebasefreq, vel, portamento, note, true};
                    note1.sendtoparteffect = limit((int)kit[item].Psendtoparteffect, 0, NUM_PART_EFX);
                    note2.sendtoparteffect = limit((int)kit[item].Psendtoparteffect, 0, NUM_PART_EFX);

                    if(kit[item].Padenabled && kit[item].adpars && note1.adnote && note2.adnote) {
                        note1.adnote->legatonote(pars);
                        note2.adnote->legatonote(pars);
                    }
                    if(kit[item].Psubenabled && kit[item].subpars && note1.subnote && note2.subnote) {
                        note1.subnote->legatonote(pars);
                        note2.subnote->legatonote(pars);
                    }
                    if(kit[item].Ppadenabled && kit[item].padpars && note1.padnote && note2.padnote) {
                        note1.padnote->legatonote(pars);
                        note2.padnote->legatonote(pars);
                    }

                    if(kit[item].adpars || kit[item].subpars || kit[item].padpars) {
                        ci++;
                        if((kit[item].Padenabled || kit[item].Psubenabled || kit[item].Ppadenabled) && (Pkitmode == 2))
                            break;
                    }
                }
                if(ci == 0) {
                    // No legato were performed at all, so pretend nothing happened:
                    monomemPop(monomemBack()); // Remove last note from the list.
                    lastnote = lastnotecopy; // Set lastnote back to previous value.
                }
            }
            return; // Ok, Legato note done, return.
        }

        partnote[pos].itemsplaying = 0;
        if(legatomodevalid)
            partnote[posb].itemsplaying = 0;

        if(Pkitmode == 0) { //init the notes for the "normal mode"
            partnote[pos].kititem[0].sendtoparteffect = 0;
            SynthParams pars{memory, ctl, synth, notebasefreq, vel, (bool) portamento, note, false};

            if(kit[0].Padenabled)
                partnote[pos].kititem[0].adnote =
                    memory.alloc<ADnote>(kit[0].adpars, pars);
            if(kit[0].Psubenabled)
                partnote[pos].kititem[0].subnote =
                    memory.alloc<SUBnote>(kit[0].subpars, pars);
            if(kit[0].Ppadenabled)
                partnote[pos].kititem[0].padnote =
                    memory.alloc<PADnote>(kit[0].padpars, pars,
                                          interpolation);


            if(kit[0].Padenabled || kit[0].Psubenabled || kit[0].Ppadenabled)
                partnote[pos].itemsplaying++;

            // Spawn another note (but silent) if legatomodevalid==true
            if(legatomodevalid) {
                partnote[posb].kititem[0].sendtoparteffect = 0;
                pars.quiet = true;

                if(kit[0].Padenabled)
                    partnote[posb].kititem[0].adnote =
                        memory.alloc<ADnote>(kit[0].adpars, pars);
                if(kit[0].Psubenabled)
                    partnote[posb].kititem[0].subnote =
                        memory.alloc<SUBnote>(kit[0].subpars, pars);
                if(kit[0].Ppadenabled)
                    partnote[posb].kititem[0].padnote =
                        memory.alloc<PADnote>(kit[0].padpars, pars,
                                              interpolation);

                if(kit[0].Padenabled || kit[0].Psubenabled || kit[0].Ppadenabled)
                    partnote[posb].itemsplaying++;
            }
        }
        else    //init the notes for the "kit mode"
            for(int item = 0; item < NUM_KIT_ITEMS; ++item) {
                if(kit[item].Pmuted || !inRange(note, kit[item].Pminkey, kit[item].Pmaxkey))
                    continue;

                int ci = partnote[pos].itemsplaying; //ci=current item
                auto &note1 = partnote[pos].kititem[ci];

                //if this parameter is 127 for "unprocessed"
                note1.sendtoparteffect = limit((int)kit[item].Psendtoparteffect, 0, NUM_PART_EFX);

                SynthParams pars{memory, ctl, synth, notebasefreq, vel, (bool) portamento, note, false};
>>>>>>> 80d8dd10

    //Mono/Legato Release old notes
    if(isMonoMode() || (isLegatoMode() && !doingLegato))
        notePool.releasePlayingNotes();

    lastlegatomodevalid = isLegatoMode();

<<<<<<< HEAD
    //Compute Note Parameters
    const float vel          = getVelocity(velocity, Pvelsns, Pveloffs);
    const int   partkeyshift = (int)Pkeyshift - 64;
    const int   keyshift     = masterkeyshift + partkeyshift;
    const float notebasefreq = getBaseFreq(note, keyshift);
=======
                if(kit[item].padpars && kit[item].Ppadenabled)
                    note1.padnote =
                        memory.alloc<PADnote>(kit[item].padpars, pars,
                                              interpolation);
>>>>>>> 80d8dd10

    if(notebasefreq < 0)
        return;

<<<<<<< HEAD
    //Portamento
    lastnote = note;
    if(oldfreq < 1.0f)
        oldfreq = notebasefreq;//this is only the first note is played

    // For Mono/Legato: Force Portamento Off on first
    // notes. That means it is required that the previous note is
    // still held down or sustained for the Portamento to activate
    // (that's like Legato).
    bool portamento = false;
    if(Ppolymode || isRunningNote)
        portamento = ctl.initportamento(oldfreq, notebasefreq, doingLegato);

    oldfreq = notebasefreq;

    //Adjust Existing Notes
    if(doingLegato) {
        LegatoParams pars = {notebasefreq, vel, portamento, note, true};
        notePool.applyLegato(pars);
        return;
    }
=======
                    pars.quiet = true;
                    if(kit[item].adpars && kit[item].Padenabled)
                        note2.adnote =
                            memory.alloc<ADnote>(kit[item].adpars, pars);
                    if(kit[item].subpars && kit[item].Psubenabled)
                        note2.subnote =
                            memory.alloc<SUBnote>(kit[item].subpars, pars);
                    if(kit[item].padpars && kit[item].Ppadenabled)
                        note2.padnote =
                            memory.alloc<PADnote>(kit[item].padpars, pars,
                                                  interpolation);
>>>>>>> 80d8dd10

    //Create New Notes
    for(uint8_t i = 0; i < NUM_KIT_ITEMS; ++i) {
        auto &item = kit[i];
        if(Pkitmode != 0 && !item.validNote(note))
            continue;

        SynthParams pars{memory, ctl, synth, time, notebasefreq, vel,
            portamento, note, false};
        const int sendto = Pkitmode ? item.sendto() : 0;

        if(item.Padenabled)
            notePool.insertNote(note, sendto,
                    {memory.alloc<ADnote>(kit[0].adpars, pars), 0, i});
        if(item.Psubenabled)
            notePool.insertNote(note, sendto,
                    {memory.alloc<SUBnote>(kit[0].subpars, pars), 1, i});
        if(item.Ppadenabled)
            notePool.insertNote(note, sendto,
                    {memory.alloc<PADnote>(kit[0].padpars, pars), 2, i});

        //Partial Kit Use
        if(isNonKit() || (isSingleKit() && item.active()))
            break;
    }

    if(isLegatoMode())
        notePool.upgradeToLegato();

    //Enforce the key limit
    setkeylimit(Pkeylimit);
}

/*
 * Note Off Messages
 */
void Part::NoteOff(unsigned char note) //release the key
{
    // This note is released, so we remove it from the list.
    if(!monomemEmpty())
        monomemPop(note);

    for(auto &desc:notePool.activeDesc()) {
        if(desc.note != note)
            continue;
        if(!ctl.sustain.sustain) { //the sustain pedal is not pushed
            if((isMonoMode() || isLegatoMode()) && !monomemEmpty())
                MonoMemRenote();//Play most recent still active note
            else 
                notePool.release(desc);
        }
        else    //the sustain pedal is pushed
            desc.status = KEY_RELEASED_AND_SUSTAINED;
    }
}

void Part::PolyphonicAftertouch(unsigned char note,
                                unsigned char velocity,
                                int masterkeyshift)
{
    (void) masterkeyshift;

    if(!Pnoteon || !inRange(note, Pminkey, Pmaxkey) || Pdrummode)
        return;

    // MonoMem stuff:
    if(!Ppolymode)   // if Poly is off
        monomem[note].velocity = velocity;       // Store this note's velocity.

    const float vel = getVelocity(velocity, Pvelsns, Pveloffs);
    for(auto &d:notePool.activeDesc()) {
        if(d.note == note && d.status == KEY_PLAYING)
            for(auto &s:notePool.activeNotes(d))
                s.note->setVelocity(vel);
    }
}

/*
 * Controllers
 */
void Part::SetController(unsigned int type, int par)
{
    switch(type) {
        case C_pitchwheel:
            ctl.setpitchwheel(par);
            break;
        case C_expression:
            ctl.setexpression(par);
            setPvolume(Pvolume); //update the volume
            break;
        case C_portamento:
            ctl.setportamento(par);
            break;
        case C_panning:
            ctl.setpanning(par);
            setPpanning(Ppanning); //update the panning
            break;
        case C_filtercutoff:
            ctl.setfiltercutoff(par);
            break;
        case C_filterq:
            ctl.setfilterq(par);
            break;
        case C_bandwidth:
            ctl.setbandwidth(par);
            break;
        case C_modwheel:
            ctl.setmodwheel(par);
            break;
        case C_fmamp:
            ctl.setfmamp(par);
            break;
        case C_volume:
            ctl.setvolume(par);
            if(ctl.volume.receive != 0)
                volume = ctl.volume.volume;
            else
                setPvolume(Pvolume);
            break;
        case C_sustain:
            ctl.setsustain(par);
            if(ctl.sustain.sustain == 0)
                ReleaseSustainedKeys();
            break;
        case C_allsoundsoff:
            AllNotesOff(); //Panic
            break;
        case C_resetallcontrollers:
            ctl.resetall();
            ReleaseSustainedKeys();
            if(ctl.volume.receive != 0)
                volume = ctl.volume.volume;
            else
                setPvolume(Pvolume);
            setPvolume(Pvolume); //update the volume
            setPpanning(Ppanning); //update the panning

            for(int item = 0; item < NUM_KIT_ITEMS; ++item) {
                if(kit[item].adpars == NULL)
                    continue;
                kit[item].adpars->GlobalPar.Reson->
                sendcontroller(C_resonance_center, 1.0f);

                kit[item].adpars->GlobalPar.Reson->
                sendcontroller(C_resonance_bandwidth, 1.0f);
            }
            //more update to add here if I add controllers
            break;
        case C_allnotesoff:
            ReleaseAllKeys();
            break;
        case C_resonance_center:
            ctl.setresonancecenter(par);
            for(int item = 0; item < NUM_KIT_ITEMS; ++item) {
                if(kit[item].adpars == NULL)
                    continue;
                kit[item].adpars->GlobalPar.Reson->
                sendcontroller(C_resonance_center,
                               ctl.resonancecenter.relcenter);
            }
            break;
        case C_resonance_bandwidth:
            ctl.setresonancebw(par);
            kit[0].adpars->GlobalPar.Reson->
            sendcontroller(C_resonance_bandwidth, ctl.resonancebandwidth.relbw);
            break;
    }
}
/*
 * Release the sustained keys
 */

void Part::ReleaseSustainedKeys()
{
    // Let's call MonoMemRenote() on some conditions:
    if((isMonoMode() || isLegatoMode()) && !monomemEmpty())
        if(monomemBack() != lastnote) // Sustain controller manipulation would cause repeated same note respawn without this check.
            MonoMemRenote();  // To play most recent still held note.

    for(auto &d:notePool.activeDesc())
        if(d.status == KEY_RELEASED_AND_SUSTAINED)
            for(auto &s:notePool.activeNotes(d))
                s.note->releasekey();
}

/*
 * Release all keys
 */

void Part::ReleaseAllKeys()
{
    for(auto &d:notePool.activeDesc())
        if(d.status != KEY_RELEASED)
            for(auto &s:notePool.activeNotes(d))
                s.note->releasekey();
}

// Call NoteOn(...) with the most recent still held key as new note
// (Made for Mono/Legato).
void Part::MonoMemRenote()
{
    unsigned char mmrtempnote = monomemBack(); // Last list element.
    monomemPop(mmrtempnote); // We remove it, will be added again in NoteOn(...).
    NoteOn(mmrtempnote, monomem[mmrtempnote].velocity,
            monomem[mmrtempnote].mkeyshift);
}

float Part::getBaseFreq(int note, int keyshift) const
{
    if(Pdrummode)
        return 440.0f * powf(2.0f, (note - 69.0f) / 12.0f);
    else
        return microtonal->getnotefreq(note, keyshift);
}

float Part::getVelocity(uint8_t velocity, uint8_t velocity_sense,
        uint8_t velocity_offset) const
{
    //compute sense function
    const float vel = VelF(velocity / 127.0f, velocity_sense);

    //compute the velocity offset
    return limit(vel + (velocity_offset - 64.0f) / 64.0f, 0.0f, 1.0f);
}

void Part::verifyKeyMode(void)
{
    if(Plegatomode && !Pdrummode && Ppolymode) {
            fprintf(stderr,
                "WARNING: Poly & Legato modes are On, that shouldn't happen\n"
                "Disabling Legato mode...\n"
                "(Part.cpp::NoteOn(..))\n");
            Plegatomode = 0;
    }
}


/*
 * Set Part's key limit
 */
void Part::setkeylimit(unsigned char Pkeylimit_)
{
    Pkeylimit = Pkeylimit_;
    int keylimit = Pkeylimit;
    if(keylimit == 0)
        keylimit = POLYPHONY - 5;

    if(notePool.getRunningNotes() > keylimit)
        notePool.enforceKeyLimit(keylimit);
}


/*
 * Prepare all notes to be turned off
 */
void Part::AllNotesOff()
{
    killallnotes = true;
}

/*
 * Compute Part samples and store them in the partoutl[] and partoutr[]
 */
void Part::ComputePartSmps()
{
    assert(partefx[0]);
    for(unsigned nefx = 0; nefx < NUM_PART_EFX + 1; ++nefx) {
        memset(partfxinputl[nefx], 0, synth.bufferbytes);
        memset(partfxinputr[nefx], 0, synth.bufferbytes);
    }

    for(auto &d:notePool.activeDesc()) {
        d.age++;
        for(auto &s:notePool.activeNotes(d)) {
            float tmpoutr[synth.buffersize];
            float tmpoutl[synth.buffersize];
            auto &note = *s.note;
            note.noteout(&tmpoutl[0], &tmpoutr[0]);

            for(int i = 0; i < synth.buffersize; ++i) { //add the note to part(mix)
                partfxinputl[d.sendto][i] += tmpoutl[i];
                partfxinputr[d.sendto][i] += tmpoutr[i];
            }

            if(note.finished())
                notePool.kill(s);
        }
    }

    //Apply part's effects and mix them
    for(int nefx = 0; nefx < NUM_PART_EFX; ++nefx) {
        if(!Pefxbypass[nefx]) {
            partefx[nefx]->out(partfxinputl[nefx], partfxinputr[nefx]);
            if(Pefxroute[nefx] == 2)
                for(int i = 0; i < synth.buffersize; ++i) {
                    partfxinputl[nefx + 1][i] += partefx[nefx]->efxoutl[i];
                    partfxinputr[nefx + 1][i] += partefx[nefx]->efxoutr[i];
                }
        }
        int routeto = ((Pefxroute[nefx] == 0) ? nefx + 1 : NUM_PART_EFX);
        for(int i = 0; i < synth.buffersize; ++i) {
            partfxinputl[routeto][i] += partfxinputl[nefx][i];
            partfxinputr[routeto][i] += partfxinputr[nefx][i];
        }
    }
    for(int i = 0; i < synth.buffersize; ++i) {
        partoutl[i] = partfxinputl[NUM_PART_EFX][i];
        partoutr[i] = partfxinputr[NUM_PART_EFX][i];
    }

    if(killallnotes) {
        for(int i = 0; i < synth.buffersize; ++i) {
            float tmp = (synth.buffersize_f - i) / synth.buffersize_f;
            partoutl[i] *= tmp;
            partoutr[i] *= tmp;
        }
        notePool.killAllNotes();
        killallnotes = false;
        for(int nefx = 0; nefx < NUM_PART_EFX; ++nefx)
            partefx[nefx]->cleanup();
    }
    ctl.updateportamento();
}

/*
 * Parameter control
 */
void Part::setPvolume(char Pvolume_)
{
    Pvolume = Pvolume_;
    volume  =
        dB2rap((Pvolume - 96.0f) / 96.0f * 40.0f) * ctl.expression.relvolume;
}

void Part::setPpanning(char Ppanning_)
{
    Ppanning = Ppanning_;
    panning  = limit(Ppanning / 127.0f + ctl.panning.pan, 0.0f, 1.0f);
}

/*
 * Enable or disable a kit item
 */
void Part::setkititemstatus(unsigned kititem, bool Penabled_)
{
    //nonexistent kit item and the first kit item is always enabled
    if((kititem == 0) || (kititem >= NUM_KIT_ITEMS))
        return;

    Kit &kkit = kit[kititem];

    //no need to update if
    if(kkit.Penabled == Penabled_)
        return;
    kkit.Penabled = Penabled_;

    if(!Penabled_) {
        delete kkit.adpars;
        delete kkit.subpars;
        delete kkit.padpars;
        kkit.Pname[0] = '\0';

        notePool.killAllNotes();
    }
    else {
        //All parameters must be NULL in this case
        assert(!(kkit.adpars || kkit.subpars || kkit.padpars));
        kkit.adpars  = new ADnoteParameters(synth, fft);
        kkit.subpars = new SUBnoteParameters();
        kkit.padpars = new PADnoteParameters(synth, fft);
    }
}

void Part::add2XMLinstrument(XMLwrapper *xml)
{
    xml->beginbranch("INFO");
    xml->addparstr("name", (char *)Pname);
    xml->addparstr("author", (char *)info.Pauthor);
    xml->addparstr("comments", (char *)info.Pcomments);
    xml->addpar("type", info.Ptype);
    xml->endbranch();


    xml->beginbranch("INSTRUMENT_KIT");
    xml->addpar("kit_mode", Pkitmode);
    xml->addparbool("drum_mode", Pdrummode);

    for(int i = 0; i < NUM_KIT_ITEMS; ++i) {
        xml->beginbranch("INSTRUMENT_KIT_ITEM", i);
        xml->addparbool("enabled", kit[i].Penabled);
        if(kit[i].Penabled != 0) {
            xml->addparstr("name", (char *)kit[i].Pname);

            xml->addparbool("muted", kit[i].Pmuted);
            xml->addpar("min_key", kit[i].Pminkey);
            xml->addpar("max_key", kit[i].Pmaxkey);

            xml->addpar("send_to_instrument_effect", kit[i].Psendtoparteffect);

            xml->addparbool("add_enabled", kit[i].Padenabled);
            if(kit[i].Padenabled && kit[i].adpars) {
                xml->beginbranch("ADD_SYNTH_PARAMETERS");
                kit[i].adpars->add2XML(xml);
                xml->endbranch();
            }

            xml->addparbool("sub_enabled", kit[i].Psubenabled);
            if(kit[i].Psubenabled && kit[i].subpars) {
                xml->beginbranch("SUB_SYNTH_PARAMETERS");
                kit[i].subpars->add2XML(xml);
                xml->endbranch();
            }

            xml->addparbool("pad_enabled", kit[i].Ppadenabled);
            if(kit[i].Ppadenabled && kit[i].padpars) {
                xml->beginbranch("PAD_SYNTH_PARAMETERS");
                kit[i].padpars->add2XML(xml);
                xml->endbranch();
            }
        }
        xml->endbranch();
    }
    xml->endbranch();

    xml->beginbranch("INSTRUMENT_EFFECTS");
    for(int nefx = 0; nefx < NUM_PART_EFX; ++nefx) {
        xml->beginbranch("INSTRUMENT_EFFECT", nefx);
        xml->beginbranch("EFFECT");
        partefx[nefx]->add2XML(xml);
        xml->endbranch();

        xml->addpar("route", Pefxroute[nefx]);
        partefx[nefx]->setdryonly(Pefxroute[nefx] == 2);
        xml->addparbool("bypass", Pefxbypass[nefx]);
        xml->endbranch();
    }
    xml->endbranch();
}

void Part::add2XML(XMLwrapper *xml)
{
    //parameters
    xml->addparbool("enabled", Penabled);
    if((Penabled == 0) && (xml->minimal))
        return;

    xml->addpar("volume", Pvolume);
    xml->addpar("panning", Ppanning);

    xml->addpar("min_key", Pminkey);
    xml->addpar("max_key", Pmaxkey);
    xml->addpar("key_shift", Pkeyshift);
    xml->addpar("rcv_chn", Prcvchn);

    xml->addpar("velocity_sensing", Pvelsns);
    xml->addpar("velocity_offset", Pveloffs);

    xml->addparbool("note_on", Pnoteon);
    xml->addparbool("poly_mode", Ppolymode);
    xml->addpar("legato_mode", Plegatomode);
    xml->addpar("key_limit", Pkeylimit);

    xml->beginbranch("INSTRUMENT");
    add2XMLinstrument(xml);
    xml->endbranch();

    xml->beginbranch("CONTROLLER");
    ctl.add2XML(xml);
    xml->endbranch();
}

int Part::saveXML(const char *filename)
{
    XMLwrapper xml;

    xml.beginbranch("INSTRUMENT");
    add2XMLinstrument(&xml);
    xml.endbranch();

    int result = xml.saveXMLfile(filename, gzip_compression);
    return result;
}

int Part::loadXMLinstrument(const char *filename)
{
    XMLwrapper xml;
    if(xml.loadXMLfile(filename) < 0) {
        return -1;
    }

    if(xml.enterbranch("INSTRUMENT") == 0)
        return -10;
    getfromXMLinstrument(&xml);
    xml.exitbranch();

    return 0;
}

void Part::applyparameters(void)
{
    applyparameters([]{return false;});
}

void Part::applyparameters(std::function<bool()> do_abort)
{
    for(int n = 0; n < NUM_KIT_ITEMS; ++n)
        if(kit[n].Ppadenabled && kit[n].padpars)
            kit[n].padpars->applyparameters(do_abort);
}

void Part::initialize_rt(void)
{
    for(int i=0; i<NUM_PART_EFX; ++i)
        partefx[i]->init();
}

void Part::kill_rt(void)
{
    for(int i=0; i<NUM_PART_EFX; ++i)
        partefx[i]->kill();
    notePool.killAllNotes();
}

void Part::monomemPush(char note)
{
    for(int i=0; i<256; ++i)
        if(monomemnotes[i]==note)
            return;

    for(int i=254;i>=0; --i)
        monomemnotes[i+1] = monomemnotes[i];
    monomemnotes[0] = note;
}

void Part::monomemPop(char note)
{
    int note_pos=-1;
    for(int i=0; i<256; ++i)
        if(monomemnotes[i]==note)
            note_pos = i;
    if(note_pos != -1) {
        for(int i=note_pos; i<256; ++i)
            monomemnotes[i] = monomemnotes[i+1];
        monomemnotes[255] = -1;
    }
}

char Part::monomemBack(void) const
{
    return monomemnotes[0];
}

bool Part::monomemEmpty(void) const
{
    return monomemnotes[0] == -1;
}

void Part::monomemClear(void)
{
    for(int i=0; i<256; ++i)
        monomemnotes[i] = -1;
}

void Part::getfromXMLinstrument(XMLwrapper *xml)
{
    if(xml->enterbranch("INFO")) {
        xml->getparstr("name", (char *)Pname, PART_MAX_NAME_LEN);
        xml->getparstr("author", (char *)info.Pauthor, MAX_INFO_TEXT_SIZE);
        xml->getparstr("comments", (char *)info.Pcomments, MAX_INFO_TEXT_SIZE);
        info.Ptype = xml->getpar("type", info.Ptype, 0, 16);

        xml->exitbranch();
    }

    if(xml->enterbranch("INSTRUMENT_KIT")) {
        Pkitmode  = xml->getpar127("kit_mode", Pkitmode);
        Pdrummode = xml->getparbool("drum_mode", Pdrummode);

        setkititemstatus(0, 0);
        for(int i = 0; i < NUM_KIT_ITEMS; ++i) {
            if(xml->enterbranch("INSTRUMENT_KIT_ITEM", i) == 0)
                continue;
            setkititemstatus(i, xml->getparbool("enabled", kit[i].Penabled));
            if(kit[i].Penabled == 0) {
                xml->exitbranch();
                continue;
            }

            xml->getparstr("name", (char *)kit[i].Pname, PART_MAX_NAME_LEN);

            kit[i].Pmuted  = xml->getparbool("muted", kit[i].Pmuted);
            kit[i].Pminkey = xml->getpar127("min_key", kit[i].Pminkey);
            kit[i].Pmaxkey = xml->getpar127("max_key", kit[i].Pmaxkey);

            kit[i].Psendtoparteffect = xml->getpar127(
                "send_to_instrument_effect",
                kit[i].Psendtoparteffect);

            kit[i].Padenabled = xml->getparbool("add_enabled",
                                                kit[i].Padenabled);
            if(xml->enterbranch("ADD_SYNTH_PARAMETERS")) {
                if(!kit[i].adpars)
                    kit[i].adpars = new ADnoteParameters(synth, fft);
                kit[i].adpars->getfromXML(xml);
                xml->exitbranch();
            }

            kit[i].Psubenabled = xml->getparbool("sub_enabled",
                                                 kit[i].Psubenabled);
            if(xml->enterbranch("SUB_SYNTH_PARAMETERS")) {
                if(!kit[i].subpars)
                    kit[i].subpars = new SUBnoteParameters();
                kit[i].subpars->getfromXML(xml);
                xml->exitbranch();
            }

            kit[i].Ppadenabled = xml->getparbool("pad_enabled",
                                                 kit[i].Ppadenabled);
            if(xml->enterbranch("PAD_SYNTH_PARAMETERS")) {
                if(!kit[i].padpars)
                    kit[i].padpars = new PADnoteParameters(synth, fft);
                kit[i].padpars->getfromXML(xml);
                xml->exitbranch();
            }

            xml->exitbranch();
        }

        xml->exitbranch();
    }


    if(xml->enterbranch("INSTRUMENT_EFFECTS")) {
        for(int nefx = 0; nefx < NUM_PART_EFX; ++nefx) {
            if(xml->enterbranch("INSTRUMENT_EFFECT", nefx) == 0)
                continue;
            if(xml->enterbranch("EFFECT")) {
                partefx[nefx]->getfromXML(xml);
                xml->exitbranch();
            }

            Pefxroute[nefx] = xml->getpar("route",
                                          Pefxroute[nefx],
                                          0,
                                          NUM_PART_EFX);
            partefx[nefx]->setdryonly(Pefxroute[nefx] == 2);
            Pefxbypass[nefx] = xml->getparbool("bypass", Pefxbypass[nefx]);
            xml->exitbranch();
        }
        xml->exitbranch();
    }
}

void Part::getfromXML(XMLwrapper *xml)
{
    Penabled = xml->getparbool("enabled", Penabled);

    setPvolume(xml->getpar127("volume", Pvolume));
    setPpanning(xml->getpar127("panning", Ppanning));

    Pminkey   = xml->getpar127("min_key", Pminkey);
    Pmaxkey   = xml->getpar127("max_key", Pmaxkey);
    Pkeyshift = xml->getpar127("key_shift", Pkeyshift);
    Prcvchn   = xml->getpar127("rcv_chn", Prcvchn);

    Pvelsns  = xml->getpar127("velocity_sensing", Pvelsns);
    Pveloffs = xml->getpar127("velocity_offset", Pveloffs);

    Pnoteon     = xml->getparbool("note_on", Pnoteon);
    Ppolymode   = xml->getparbool("poly_mode", Ppolymode);
    Plegatomode = xml->getparbool("legato_mode", Plegatomode); //older versions
    if(!Plegatomode)
        Plegatomode = xml->getpar127("legato_mode", Plegatomode);
    Pkeylimit = xml->getpar127("key_limit", Pkeylimit);


    if(xml->enterbranch("INSTRUMENT")) {
        getfromXMLinstrument(xml);
        xml->exitbranch();
    }

    if(xml->enterbranch("CONTROLLER")) {
        ctl.getfromXML(xml);
        xml->exitbranch();
    }
}

bool Part::Kit::active(void) const
{
    return Padenabled || Psubenabled || Ppadenabled;
}

uint8_t Part::Kit::sendto(void) const
{
    return limit((int)Psendtoparteffect, 0, NUM_PART_EFX);

}

bool Part::Kit::validNote(char note) const
{
    return !Pmuted && inRange((uint8_t)note, Pminkey, Pmaxkey);
}<|MERGE_RESOLUTION|>--- conflicted
+++ resolved
@@ -189,29 +189,22 @@
 const Ports &Part::Kit::ports = kitPorts;
 const Ports &Part::ports = partPorts;
 
-<<<<<<< HEAD
 Part::Part(Allocator &alloc, const SYNTH_T &synth_, const AbsTime &time_,
-        Microtonal *microtonal_, FFTwrapper *fft_)
-    :
-    Pdrummode(false),
+    const int &gzip_compression, const int &interpolation,
+    Microtonal *microtonal_, FFTwrapper *fft_)
+    :Pdrummode(false),
     Ppolymode(true),
     Plegatomode(false),
     partoutl(new float[synth_.buffersize]),
     partoutr(new float[synth_.buffersize]),
     ctl(synth_),
-    lastlegatomodevalid(false),
-    microtonal(microtonal_), fft(fft_),
+    microtonal(microtonal_),
+    fft(fft_),
     memory(alloc),
     synth(synth_),
-    time(time_)
-=======
-Part::Part(Allocator &alloc, const SYNTH_T &synth_,
-    const int &gzip_compression, const int &interpolation,
-    Microtonal *microtonal_, FFTwrapper *fft_)
-    :ctl(synth_), memory(alloc), synth(synth_),
+    time(time_),
     gzip_compression(gzip_compression),
     interpolation(interpolation)
->>>>>>> 80d8dd10
 {
     monomemClear();
 
@@ -405,162 +398,8 @@
         monomem[note].velocity  = velocity;
         monomem[note].mkeyshift = masterkeyshift;
 
-<<<<<<< HEAD
     } else if(!monomemEmpty())
         monomemClear();
-=======
-        //initialise note frequency
-        float notebasefreq;
-        if(Pdrummode == 0) {
-            notebasefreq = microtonal->getnotefreq(note, keyshift);
-            if(notebasefreq < 0.0f)
-                return;//the key is no mapped
-        }
-        else
-            notebasefreq = 440.0f * powf(2.0f, (note - 69.0f) / 12.0f);
-
-        //Portamento
-        if(oldfreq < 1.0f)
-            oldfreq = notebasefreq;//this is only the first note is played
-
-        // For Mono/Legato: Force Portamento Off on first
-        // notes. That means it is required that the previous note is
-        // still held down or sustained for the Portamento to activate
-        // (that's like Legato).
-        bool portamento = false;
-        if(Ppolymode || !ismonofirstnote)
-            // I added a third argument to the
-            // ctl.initportamento(...) function to be able
-            // to tell it if we're doing a legato note.
-            portamento = ctl.initportamento(oldfreq, notebasefreq, doinglegato);
-
-        if(portamento)
-            ctl.portamento.noteusing = pos;
-        oldfreq = notebasefreq;
-
-        lastpos = pos; // Keep a trace of used pos.
-
-        if(doinglegato) {
-            // Do Legato note
-            if(Pkitmode == 0) { // "normal mode" legato note
-
-                auto note1 = partnote[pos].kititem[0];
-                auto note2 = partnote[posb].kititem[0];
-                LegatoParams pars = {notebasefreq, vel, portamento, note, true};
-                if(kit[0].Padenabled && note1.adnote && note2.adnote) {
-                    note1.adnote->legatonote(pars);
-                    note2.adnote->legatonote(pars);
-                }
-
-                if(kit[0].Psubenabled && note1.subnote && note2.subnote) {
-                    note1.subnote->legatonote(pars);
-                    note2.subnote->legatonote(pars);
-                }
-
-                if(kit[0].Ppadenabled && note1.padnote && note2.padnote) {
-                    note1.padnote->legatonote(pars);
-                    note2.padnote->legatonote(pars);
-                }
-            }
-            else {   // "kit mode" legato note
-                int ci = 0;
-                for(int item = 0; item < NUM_KIT_ITEMS; ++item) {
-
-                    //Make sure the key is valid and not across multiple ranges
-                    if(kit[item].Pmuted || !inRange(note, kit[item].Pminkey, kit[item].Pmaxkey)
-                                        || !inRange((unsigned char)lastnotecopy, kit[item].Pminkey, kit[item].Pmaxkey))
-                        continue;
-
-                    auto note1 = partnote[pos].kititem[ci];
-                    auto note2 = partnote[posb].kititem[ci];
-                    LegatoParams pars = {notebasefreq, vel, portamento, note, true};
-                    note1.sendtoparteffect = limit((int)kit[item].Psendtoparteffect, 0, NUM_PART_EFX);
-                    note2.sendtoparteffect = limit((int)kit[item].Psendtoparteffect, 0, NUM_PART_EFX);
-
-                    if(kit[item].Padenabled && kit[item].adpars && note1.adnote && note2.adnote) {
-                        note1.adnote->legatonote(pars);
-                        note2.adnote->legatonote(pars);
-                    }
-                    if(kit[item].Psubenabled && kit[item].subpars && note1.subnote && note2.subnote) {
-                        note1.subnote->legatonote(pars);
-                        note2.subnote->legatonote(pars);
-                    }
-                    if(kit[item].Ppadenabled && kit[item].padpars && note1.padnote && note2.padnote) {
-                        note1.padnote->legatonote(pars);
-                        note2.padnote->legatonote(pars);
-                    }
-
-                    if(kit[item].adpars || kit[item].subpars || kit[item].padpars) {
-                        ci++;
-                        if((kit[item].Padenabled || kit[item].Psubenabled || kit[item].Ppadenabled) && (Pkitmode == 2))
-                            break;
-                    }
-                }
-                if(ci == 0) {
-                    // No legato were performed at all, so pretend nothing happened:
-                    monomemPop(monomemBack()); // Remove last note from the list.
-                    lastnote = lastnotecopy; // Set lastnote back to previous value.
-                }
-            }
-            return; // Ok, Legato note done, return.
-        }
-
-        partnote[pos].itemsplaying = 0;
-        if(legatomodevalid)
-            partnote[posb].itemsplaying = 0;
-
-        if(Pkitmode == 0) { //init the notes for the "normal mode"
-            partnote[pos].kititem[0].sendtoparteffect = 0;
-            SynthParams pars{memory, ctl, synth, notebasefreq, vel, (bool) portamento, note, false};
-
-            if(kit[0].Padenabled)
-                partnote[pos].kititem[0].adnote =
-                    memory.alloc<ADnote>(kit[0].adpars, pars);
-            if(kit[0].Psubenabled)
-                partnote[pos].kititem[0].subnote =
-                    memory.alloc<SUBnote>(kit[0].subpars, pars);
-            if(kit[0].Ppadenabled)
-                partnote[pos].kititem[0].padnote =
-                    memory.alloc<PADnote>(kit[0].padpars, pars,
-                                          interpolation);
-
-
-            if(kit[0].Padenabled || kit[0].Psubenabled || kit[0].Ppadenabled)
-                partnote[pos].itemsplaying++;
-
-            // Spawn another note (but silent) if legatomodevalid==true
-            if(legatomodevalid) {
-                partnote[posb].kititem[0].sendtoparteffect = 0;
-                pars.quiet = true;
-
-                if(kit[0].Padenabled)
-                    partnote[posb].kititem[0].adnote =
-                        memory.alloc<ADnote>(kit[0].adpars, pars);
-                if(kit[0].Psubenabled)
-                    partnote[posb].kititem[0].subnote =
-                        memory.alloc<SUBnote>(kit[0].subpars, pars);
-                if(kit[0].Ppadenabled)
-                    partnote[posb].kititem[0].padnote =
-                        memory.alloc<PADnote>(kit[0].padpars, pars,
-                                              interpolation);
-
-                if(kit[0].Padenabled || kit[0].Psubenabled || kit[0].Ppadenabled)
-                    partnote[posb].itemsplaying++;
-            }
-        }
-        else    //init the notes for the "kit mode"
-            for(int item = 0; item < NUM_KIT_ITEMS; ++item) {
-                if(kit[item].Pmuted || !inRange(note, kit[item].Pminkey, kit[item].Pmaxkey))
-                    continue;
-
-                int ci = partnote[pos].itemsplaying; //ci=current item
-                auto &note1 = partnote[pos].kititem[ci];
-
-                //if this parameter is 127 for "unprocessed"
-                note1.sendtoparteffect = limit((int)kit[item].Psendtoparteffect, 0, NUM_PART_EFX);
-
-                SynthParams pars{memory, ctl, synth, notebasefreq, vel, (bool) portamento, note, false};
->>>>>>> 80d8dd10
 
     //Mono/Legato Release old notes
     if(isMonoMode() || (isLegatoMode() && !doingLegato))
@@ -568,23 +407,15 @@
 
     lastlegatomodevalid = isLegatoMode();
 
-<<<<<<< HEAD
     //Compute Note Parameters
     const float vel          = getVelocity(velocity, Pvelsns, Pveloffs);
     const int   partkeyshift = (int)Pkeyshift - 64;
     const int   keyshift     = masterkeyshift + partkeyshift;
     const float notebasefreq = getBaseFreq(note, keyshift);
-=======
-                if(kit[item].padpars && kit[item].Ppadenabled)
-                    note1.padnote =
-                        memory.alloc<PADnote>(kit[item].padpars, pars,
-                                              interpolation);
->>>>>>> 80d8dd10
 
     if(notebasefreq < 0)
         return;
 
-<<<<<<< HEAD
     //Portamento
     lastnote = note;
     if(oldfreq < 1.0f)
@@ -606,19 +437,6 @@
         notePool.applyLegato(pars);
         return;
     }
-=======
-                    pars.quiet = true;
-                    if(kit[item].adpars && kit[item].Padenabled)
-                        note2.adnote =
-                            memory.alloc<ADnote>(kit[item].adpars, pars);
-                    if(kit[item].subpars && kit[item].Psubenabled)
-                        note2.subnote =
-                            memory.alloc<SUBnote>(kit[item].subpars, pars);
-                    if(kit[item].padpars && kit[item].Ppadenabled)
-                        note2.padnote =
-                            memory.alloc<PADnote>(kit[item].padpars, pars,
-                                                  interpolation);
->>>>>>> 80d8dd10
 
     //Create New Notes
     for(uint8_t i = 0; i < NUM_KIT_ITEMS; ++i) {
@@ -638,7 +456,7 @@
                     {memory.alloc<SUBnote>(kit[0].subpars, pars), 1, i});
         if(item.Ppadenabled)
             notePool.insertNote(note, sendto,
-                    {memory.alloc<PADnote>(kit[0].padpars, pars), 2, i});
+                    {memory.alloc<PADnote>(kit[0].padpars, pars, interpolation), 2, i});
 
         //Partial Kit Use
         if(isNonKit() || (isSingleKit() && item.active()))
