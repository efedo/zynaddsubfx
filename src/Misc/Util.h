/*
  ZynAddSubFX - a software synthesizer

  Util.h - Miscellaneous functions
  Copyright (C) 2002-2005 Nasca Octavian Paul
  Author: Nasca Octavian Paul

  This program is free software; you can redistribute it and/or modify
  it under the terms of version 2 of the GNU General Public License
  as published by the Free Software Foundation.

  This program is distributed in the hope that it will be useful,
  but WITHOUT ANY WARRANTY; without even the implied warranty of
  MERCHANTABILITY or FITNESS FOR A PARTICULAR PURPOSE.  See the
  GNU General Public License (version 2 or later) for more details.

  You should have received a copy of the GNU General Public License (version 2)
  along with this program; if not, write to the Free Software Foundation,
  Inc., 59 Temple Place, Suite 330, Boston, MA  02111-1307 USA

*/

#ifndef UTIL_H
#define UTIL_H

#include <string>
#include <sstream>
#include <stdint.h>
#include <algorithm>
<<<<<<< HEAD
=======
#include <set>
#include "Config.h"
#include "../globals.h"
>>>>>>> 05a53976

using std::min;
using std::max;

//Velocity Sensing function
extern float VelF(float velocity, unsigned char scaling);

bool fileexists(const char *filename);

#define N_DETUNE_TYPES 4 //the number of detune types
extern float getdetune(unsigned char type,
                       unsigned short int coarsedetune,
                       unsigned short int finedetune);

/**Try to set current thread to realtime priority program priority
 * \todo see if the right pid is being sent
 * \todo see if this is having desired effect, if not then look at
 * pthread_attr_t*/
void set_realtime();

/**Os independent sleep in microsecond*/
void os_sleep(long length);

//! returns pid padded to maximum pid lenght, posix conform
std::string os_pid_as_padded_string();

std::string legalizeFilename(std::string filename);

void invSignal(float *sig, size_t len);

template<class T>
std::string stringFrom(T x)
{
    std::stringstream ss;
    ss << x;
    return ss.str();
}

template<class T>
std::string to_s(T x)
{
    return stringFrom(x);
}

template<class T>
T stringTo(const char *x)
{
    std::string str = x != NULL ? x : "0"; //should work for the basic float/int
    std::stringstream ss(str);
    T ans;
    ss >> ans;
    return ans;
}



template<class T>
T limit(T val, T min, T max)
{
    return val < min ? min : (val > max ? max : val);
}

template<class T>
bool inRange(T val, T min, T max)
{
    return val >= min && val <= max;
}

template<class T>
T array_max(const T *data, size_t len)
{
    T max = 0;

    for(unsigned i = 0; i < len; ++i)
        if(max < data[i])
            max = data[i];
    return max;
}

//Random number generator

typedef uint32_t prng_t;
extern prng_t prng_state;

// Portable Pseudo-Random Number Generator
inline prng_t prng_r(prng_t &p)
{
    return p = p * 1103515245 + 12345;
}

inline prng_t prng(void)
{
    return prng_r(prng_state) & 0x7fffffff;
}

inline void sprng(prng_t p)
{
    prng_state = p;
}

/*
 * The random generator (0.0f..1.0f)
 */
#ifndef INT32_MAX
#define INT32_MAX      (2147483647)
#endif
#define RND (prng() / (INT32_MAX * 1.0f))

//Linear Interpolation
float interpolate(const float *data, size_t len, float pos);

//Linear circular interpolation
float cinterpolate(const float *data, size_t len, float pos);

template<class T>
static inline void nullify(T &t) {delete t; t = NULL; }
template<class T>
static inline void arrayNullify(T &t) {delete [] t; t = NULL; }

char *rtosc_splat(const char *path, std::set<std::string>);

/**
 * Port macros - these produce easy and regular port definitions for common
 * types
 */
#define rParamZyn(name, ...) \
  {STRINGIFY(name) "::i",  rProp(parameter) rMap(min, 0) rMap(max, 127) DOC(__VA_ARGS__), NULL, rParamICb(name)}

#define rSelf(type) \
{"self", rProp(internal) rMap(class, type) rDoc("port metadata"), 0, \
    [](const char *, rtosc::RtData &d){ \
        d.reply(d.loc, "b", sizeof(d.obj), &d.obj);}}\

#define rPaste \
{"preset-type", rProp(internal), 0, \
    [](const char *, rtosc::RtData &d){ \
        rObject *obj = (rObject*)d.obj; \
        d.reply(d.loc, "s", obj->type);}},\
{"paste:b", rProp(internal) rDoc("paste port"), 0, \
    [](const char *m, rtosc::RtData &d){ \
        printf("rPaste...\n"); \
        rObject &paste = **(rObject **)rtosc_argument(m,0).b.data; \
        rObject &o = *(rObject*)d.obj;\
        o.paste(paste);}}

#define rArrayPaste \
{"paste-array:bi", rProp(internal) rDoc("array paste port"), 0, \
    [](const char *m, rtosc::RtData &d){ \
        printf("rArrayPaste...\n"); \
        rObject &paste = **(rObject **)rtosc_argument(m,0).b.data; \
        int field = rtosc_argument(m,1).i; \
        rObject &o = *(rObject*)d.obj;\
        o.pasteArray(paste,field);}}

#endif<|MERGE_RESOLUTION|>--- conflicted
+++ resolved
@@ -27,12 +27,7 @@
 #include <sstream>
 #include <stdint.h>
 #include <algorithm>
-<<<<<<< HEAD
-=======
 #include <set>
-#include "Config.h"
-#include "../globals.h"
->>>>>>> 05a53976
 
 using std::min;
 using std::max;
