/*
  ZynAddSubFX - a software synthesizer

  Bank.cpp - Instrument Bank
  Copyright (C) 2002-2005 Nasca Octavian Paul
  Copyright (C) 2010-2010 Mark McCurry
  Author: Nasca Octavian Paul
          Mark McCurry

  This program is free software; you can redistribute it and/or modify
  it under the terms of version 2 of the GNU General Public License
  as published by the Free Software Foundation.

  This program is distributed in the hope that it will be useful,
  but WITHOUT ANY WARRANTY; without even the implied warranty of
  MERCHANTABILITY or FITNESS FOR A PARTICULAR PURPOSE.  See the
  GNU General Public License (version 2 or later) for more details.

  You should have received a copy of the GNU General Public License (version 2)
  along with this program; if not, write to the Free Software Foundation,
  Inc., 59 Temple Place, Suite 330, Boston, MA  02111-1307 USA

*/

#include "Bank.h"
#include <string.h>
#include <stdio.h>
#include <stdlib.h>
#include <dirent.h>
#include <sys/stat.h>
#include <algorithm>
#include <iostream>

#include <sys/types.h>
#include <fcntl.h>
#include <unistd.h>
#include <errno.h>

#include "Config.h"

#define INSTRUMENT_EXTENSION ".xiz"

//if this file exists into a directory, this make the directory to be considered as a bank, even if it not contains a instrument file
#define FORCE_BANK_DIR_FILE ".bankdir"

using namespace std;

Bank::Bank()
    :defaultinsname(" ")
{
    clearbank();
    bankfiletitle = dirname;
    loadbank(config.cfg.currentBankDir);
}

Bank::~Bank()
{
    clearbank();
}

/*
 * Get the name of an instrument from the bank
 */
string Bank::getname(unsigned int ninstrument)
{
    if(emptyslot(ninstrument))
        return defaultinsname;
    return ins[ninstrument].name;
}

/*
 * Get the numbered name of an instrument from the bank
 */
string Bank::getnamenumbered(unsigned int ninstrument)
{
    if(emptyslot(ninstrument))
        return defaultinsname;

    return stringFrom(ninstrument + 1) + ". " + getname(ninstrument);
}

/*
 * Changes the name of an instrument (and the filename)
 */
void Bank::setname(unsigned int ninstrument, string newname, int newslot)
{
    if(emptyslot(ninstrument))
        return;

    string newfilename;
    char tmpfilename[100 + 1];

    if(newslot >= 0)
        snprintf(tmpfilename, 100, "%4d-%s", newslot + 1, newname.c_str());
    else
        snprintf(tmpfilename, 100, "%4d-%s", ninstrument + 1, newname.c_str());

    //add the zeroes at the start of filename
    for(int i = 0; i < 4; i++)
        if(tmpfilename[i] == ' ')
            tmpfilename[i] = '0';

    newfilename = dirname + '/' + legalizeFilename(tmpfilename) + ".xiz";

    rename(ins[ninstrument].filename.c_str(), newfilename.c_str());

    ins[ninstrument].filename = newfilename;
    ins[ninstrument].name = legalizeFilename(tmpfilename); //TODO limit name to PART_MAX_NAME_LEN
}

/*
 * Check if there is no instrument on a slot from the bank
 */
bool Bank::emptyslot(unsigned int ninstrument)
{
    if(ninstrument >= BANK_SIZE)
        return true;
    if(ins[ninstrument].filename.empty())
        return true;

    if(ins[ninstrument].used)
        return false;
    else
        return true;
}

/*
 * Removes the instrument from the bank
 */
void Bank::clearslot(unsigned int ninstrument)
{
    if(emptyslot(ninstrument))
        return;

    remove(ins[ninstrument].filename.c_str());
    deletefrombank(ninstrument);
}

/*
 * Save the instrument to a slot
 */
void Bank::savetoslot(unsigned int ninstrument, Part *part)
{
    clearslot(ninstrument);

    const int maxfilename = 200;
    char      tmpfilename[maxfilename + 20];
    ZERO(tmpfilename, maxfilename + 20);

    snprintf(tmpfilename,
             maxfilename,
             "%4d-%s",
             ninstrument + 1,
             (char *)part->Pname);

    //add the zeroes at the start of filename
    for(int i = 0; i < 4; i++)
        if(tmpfilename[i] == ' ')
            tmpfilename[i] = '0';

    string filename = dirname + '/' + legalizeFilename(tmpfilename) + ".xiz";

    remove(filename.c_str());
    part->saveXML(filename.c_str());
    addtobank(ninstrument, legalizeFilename(tmpfilename), (char *) part->Pname);
}

/*
 * Loads the instrument from the bank
 */
void Bank::loadfromslot(unsigned int ninstrument, Part *part)
{
    if(emptyslot(ninstrument))
        return;

    part->defaultsinstrument();

    part->loadXMLinstrument(ins[ninstrument].filename.c_str());
}

/*
 * Makes current a bank directory
 */
int Bank::loadbank(string bankdirname)
{
    DIR *dir = opendir(bankdirname.c_str());
    clearbank();

    if(dir == NULL)
        return -1;

    dirname = bankdirname;

    bankfiletitle = dirname;

    struct dirent *fn;

    while((fn = readdir(dir))) {
        const char *filename = fn->d_name;

        //check for extension
        if(strstr(filename, INSTRUMENT_EXTENSION) == NULL)
            continue;

        //verify if the name is like this NNNN-name (where N is a digit)
        int no = 0;
        unsigned int startname = 0;

        for(unsigned int i = 0; i < 4; i++) {
            if(strlen(filename) <= i)
                break;

            if((filename[i] >= '0') && (filename[i] <= '9')) {
                no = no * 10 + (filename[i] - '0');
                startname++;
            }
        }

        if((startname + 1) < strlen(filename))
            startname++; //to take out the "-"

        string name = filename;

        //remove the file extension
        for(int i = name.size() - 1; i >= 2; i--) {
            if(name[i] == '.') {
                name = name.substr(0,i);
                break;
            }
        }

        if(no != 0) //the instrument position in the bank is found
            addtobank(no - 1, filename, name.substr(startname));
        else
            addtobank(-1, filename, name);
    }

    closedir(dir);

    if(!dirname.empty())
        config.cfg.currentBankDir = dirname;

    return 0;
}

/*
 * Makes a new bank, put it on a file and makes it current bank
 */
int Bank::newbank(string newbankdirname)
{
    int  result;
<<<<<<< HEAD
    char tmpfilename[MAX_STRING_SIZE];
    char bankdir[MAX_STRING_SIZE];
    snprintf(bankdir, MAX_STRING_SIZE, "%s", config.cfg.bankRootDirList[0]);

    if(((bankdir[strlen(bankdir) - 1]) != '/')
       && ((bankdir[strlen(bankdir) - 1]) != '\\'))
        strncat(bankdir, "/", MAX_STRING_SIZE);
    ;
    strncat(bankdir, newbankdirname, MAX_STRING_SIZE);
#if OS_WINDOWS
    result = mkdir(bankdir);
#elif OS_LINUX || OS_CYGWIN
    result = mkdir(bankdir, S_IRWXU | S_IRWXG | S_IROTH | S_IXOTH);
=======
    string bankdir;
    bankdir = config.cfg.bankRootDirList[0];

    if(((bankdir[bankdir.size() - 1]) != '/')
       && ((bankdir[bankdir.size() - 1]) != '\\'))
        bankdir += "/";

    bankdir += newbankdirname;
#if OS_WINDOWS
    result = mkdir(bankdir.c_str());
#elif OS_LINUX || OS_CYGWIN
    result = mkdir(bankdir.c_str(), S_IRWXU | S_IRWXG | S_IROTH | S_IXOTH);
>>>>>>> df1801fd
#else
#warning Undefined OS
#endif
    if(result < 0)
        return -1;

    string tmpfilename = bankdir + '/' + FORCE_BANK_DIR_FILE;

    FILE *tmpfile = fopen(tmpfilename.c_str(), "w+");
    fclose(tmpfile);

    return loadbank(bankdir);
}

/*
 * Check if the bank is locked (i.e. the file opened was readonly)
 */
int Bank::locked()
{
    return dirname.empty();
}

/*
 * Swaps a slot with another
 */
void Bank::swapslot(unsigned int n1, unsigned int n2)
{
    if((n1 == n2) || (locked()))
        return;
    if(emptyslot(n1) && (emptyslot(n2)))
        return;
    if(emptyslot(n1)) //change n1 to n2 in order to make
        swap(n1, n2);

    if(emptyslot(n2)) { //this is just a movement from slot1 to slot2
        setname(n1, getname(n1), n2);
        ins[n2] = ins[n1];
        ins[n1] = ins_t();
    }
    else {  //if both slots are used
        if(ins[n1].name == ins[n2].name) //change the name of the second instrument if the name are equal
            ins[n2].name += "2";

        setname(n1, getname(n1), n2);
        setname(n2, getname(n2), n1);
        swap(ins[n2],ins[n1]);
    }
}


bool Bank::bankstruct::operator<(const bankstruct &b) const
{
    return name < b.name;
}

/*
 * Re-scan for directories containing instrument banks
 */

void Bank::rescanforbanks()
{
    //remove old banks
    banks.clear();

    for(int i = 0; i < MAX_BANK_ROOT_DIRS; i++)
        if(!config.cfg.bankRootDirList[i].empty())
            scanrootdir(config.cfg.bankRootDirList[i]);

    //sort the banks
    sort(banks.begin(), banks.end());

    //remove duplicate bank names
    int dupl = 0;
    for(unsigned int j = 0; j < banks.size() - 1; j++) {
        for(unsigned int i = j + 1; i < banks.size(); i++) {
            if(banks[i].name == banks[j].name) {
                //add a [1] to the first bankname and [n] to others
                banks[i].name = banks[i].name + '[' + stringFrom(dupl +2) + ']';
                if(dupl == 0)
                    banks[j].name += "[1]";

                dupl++;
            }
            else
                dupl = 0;
        }
    }
}


// private stuff

void Bank::scanrootdir(string rootdir)
{
    DIR *dir = opendir(rootdir.c_str());
    if(dir == NULL)
        return;

    bankstruct bank;

    const char *separator = "/";
    if(rootdir.size()) {
        char tmp = rootdir[rootdir.size() - 1];
        if((tmp == '/') || (tmp == '\\'))
            separator = "";
    }

    struct dirent *fn;
    while((fn = readdir(dir))) {
        const char *dirname = fn->d_name;
        if(dirname[0] == '.')
            continue;

        bank.dir =  rootdir + separator + dirname + '/';
        bank.name = dirname;
        //find out if the directory contains at least 1 instrument
        bool isbank = false;

        DIR *d      = opendir(bank.dir.c_str());
        if(d == NULL)
            continue;

        struct dirent *fname;

        while((fname = readdir(d))) {
            if((strstr(fname->d_name, INSTRUMENT_EXTENSION) != NULL)
               || (strstr(fname->d_name, FORCE_BANK_DIR_FILE) != NULL)) {
                isbank = true;
                break; //could put a #instrument counter here instead
            }
        }

        if(isbank)
            banks.push_back(bank);

        closedir(d);
    }

    closedir(dir);
}

void Bank::clearbank()
{
    for(int i = 0; i < BANK_SIZE; ++i)
        ins[i] = ins_t();

    bankfiletitle.clear();
    dirname.clear();
}

int Bank::addtobank(int pos, string filename, string name)
{
    if((pos >= 0) && (pos < BANK_SIZE)) {
        if(ins[pos].used)
            pos = -1; //force it to find a new free position
    }
    else
        if(pos >= BANK_SIZE)
            pos = -1;


    if(pos < 0) { //find a free position
        for(int i = BANK_SIZE - 1; i >= 0; i--) {
            if(!ins[i].used) {
                pos = i;
                break;
            }
        }
    }

    if(pos < 0)
        return -1;//the bank is full

    deletefrombank(pos);

    ins[pos].used = true;
    ins[pos].name = name;
    ins[pos].filename = dirname + '/' + filename;

    //see if PADsynth is used
    if(config.cfg.CheckPADsynth) {
        XMLwrapper xml;
        xml.loadXMLfile(ins[pos].filename);

        ins[pos].info.PADsynth_used = xml.hasPadSynth();
    }
    else
        ins[pos].info.PADsynth_used = false;

    return 0;
}

bool Bank::isPADsynth_used(unsigned int ninstrument)
{
    if(config.cfg.CheckPADsynth == 0)
        return 0;
    else
        return ins[ninstrument].info.PADsynth_used;
}


void Bank::deletefrombank(int pos)
{
    if((pos < 0) || (pos >= (int) banks.size()))
        return;
    ins[pos] = ins_t();
}

Bank::ins_t::ins_t()
    :used(false), name(""), filename("")
{
    info.PADsynth_used = false;
}
<|MERGE_RESOLUTION|>--- conflicted
+++ resolved
@@ -249,21 +249,6 @@
 int Bank::newbank(string newbankdirname)
 {
     int  result;
-<<<<<<< HEAD
-    char tmpfilename[MAX_STRING_SIZE];
-    char bankdir[MAX_STRING_SIZE];
-    snprintf(bankdir, MAX_STRING_SIZE, "%s", config.cfg.bankRootDirList[0]);
-
-    if(((bankdir[strlen(bankdir) - 1]) != '/')
-       && ((bankdir[strlen(bankdir) - 1]) != '\\'))
-        strncat(bankdir, "/", MAX_STRING_SIZE);
-    ;
-    strncat(bankdir, newbankdirname, MAX_STRING_SIZE);
-#if OS_WINDOWS
-    result = mkdir(bankdir);
-#elif OS_LINUX || OS_CYGWIN
-    result = mkdir(bankdir, S_IRWXU | S_IRWXG | S_IROTH | S_IXOTH);
-=======
     string bankdir;
     bankdir = config.cfg.bankRootDirList[0];
 
@@ -276,7 +261,6 @@
     result = mkdir(bankdir.c_str());
 #elif OS_LINUX || OS_CYGWIN
     result = mkdir(bankdir.c_str(), S_IRWXU | S_IRWXG | S_IROTH | S_IXOTH);
->>>>>>> df1801fd
 #else
 #warning Undefined OS
 #endif
