#include "MiddleWare.h"

#include <cstring>
#include <cstdio>
#include <cstdlib>
#include <fstream>

#include <rtosc/undo-history.h>
#include <rtosc/thread-link.h>
#include <rtosc/ports.h>
#include <rtosc/typed-message.h>
#include <lo/lo.h>

#include <unistd.h>

#include "../UI/Connection.h"
#include "../UI/Fl_Osc_Interface.h"

#include <map>

#include "Util.h"
#include "TmpFileMgr.h"
#include "Master.h"
#include "Part.h"
#include "PresetExtractor.h"
#include "../Params/PresetsStore.h"
#include "../Params/ADnoteParameters.h"
#include "../Params/SUBnoteParameters.h"
#include "../Params/PADnoteParameters.h"
#include "../DSP/FFTwrapper.h"
#include "../Synth/OscilGen.h"
#include "../Nio/Nio.h"

#include <string>
#include <future>
#include <atomic>
#include <list>

#ifndef errx
#include <err.h>
#endif

using std::string;
#ifndef PLUGINVERSION
extern rtosc::ThreadLink *the_bToU;//XXX
#endif

/******************************************************************************
 *                        LIBLO And Reflection Code                           *
 *                                                                            *
 * All messages that are handled are handled in a serial fashion.             *
 * Thus, changes in the current interface sending messages can be encoded     *
 * into the stream via events which simply echo back the active interface     *
 ******************************************************************************/
static void liblo_error_cb(int i, const char *m, const char *loc)
{
    fprintf(stderr, "liblo :-( %d-%s@%s\n",i,m,loc);
}

void path_search(const char *m, const char *url)
{
    using rtosc::Ports;
    using rtosc::Port;

    //assumed upper bound of 32 ports (may need to be resized)
    char         types[129];
    rtosc_arg_t  args[128];
    size_t       pos    = 0;
    const Ports *ports  = NULL;
    const char  *str    = rtosc_argument(m,0).s;
    const char  *needle = rtosc_argument(m,1).s;

    //zero out data
    memset(types, 0, sizeof(types));
    memset(args,  0, sizeof(args));

    if(!*str) {
        ports = &Master::ports;
    } else {
        const Port *port = Master::ports.apropos(rtosc_argument(m,0).s);
        if(port)
            ports = port->ports;
    }

    if(ports) {
        //RTness not confirmed here
        for(const Port &p:*ports) {
            if(strstr(p.name, needle)!=p.name)
                continue;
            types[pos]    = 's';
            args[pos++].s = p.name;
            types[pos]    = 'b';
            if(p.metadata && *p.metadata) {
                args[pos].b.data = (unsigned char*) p.metadata;
                auto tmp = rtosc::Port::MetaContainer(p.metadata);
                args[pos++].b.len  = tmp.length();
            } else {
                args[pos].b.data = (unsigned char*) NULL;
                args[pos++].b.len  = 0;
            }
        }
    }


    //Reply to requester [wow, these messages are getting huge...]
    char buffer[1024*20];
    size_t length = rtosc_amessage(buffer, sizeof(buffer), "/paths", types, args);
    if(length) {
        lo_message msg  = lo_message_deserialise((void*)buffer, length, NULL);
        lo_address addr = lo_address_new_from_url(url);
        if(addr)
            lo_send_message(addr, buffer, msg);
    }
}

static int handler_function(const char *path, const char *types, lo_arg **argv,
        int argc, lo_message msg, void *user_data)
{
    (void) types;
    (void) argv;
    (void) argc;
    MiddleWare *mw = (MiddleWare*)user_data;
    lo_address addr = lo_message_get_source(msg);
    if(addr) {
        const char *tmp = lo_address_get_url(addr);
        if(tmp != mw->activeUrl()) {
            mw->transmitMsg("/echo", "ss", "OSC_URL", tmp);
            mw->activeUrl(tmp);
        }

    }

    char buffer[2048];
    memset(buffer, 0, sizeof(buffer));
    size_t size = 2048;
    lo_message_serialise(msg, path, buffer, &size);
    if(!strcmp(buffer, "/path-search") && !strcmp("ss", rtosc_argument_string(buffer))) {
        path_search(buffer, mw->activeUrl().c_str());
    } else if(buffer[0]=='/' && rindex(buffer, '/')[1])
        mw->transmitMsg(buffer);

    return 0;
}

typedef void(*cb_t)(void*,const char*);


/*****************************************************************************
 *                    Memory Deallocation                                    *
 *****************************************************************************/
void deallocate(const char *str, void *v)
{
    //printf("deallocating a '%s' at '%p'\n", str, v);
    if(!strcmp(str, "Part"))
        delete (Part*)v;
    else if(!strcmp(str, "Master"))
        delete (Master*)v;
    else if(!strcmp(str, "fft_t"))
        delete[] (fft_t*)v;
    else
        fprintf(stderr, "Unknown type '%s', leaking pointer %p!!\n", str, v);
}


/*****************************************************************************
 *                    PadSynth Setup                                         *
 *****************************************************************************/

void preparePadSynth(string path, PADnoteParameters *p, rtosc::ThreadLink *uToB)
{
    //printf("preparing padsynth parameters\n");
    assert(!path.empty());
    path += "sample";

    unsigned max = 0;
    p->sampleGenerator([&max,&path,uToB]
            (unsigned N, PADnoteParameters::Sample &s)
            {
            max = max<N ? N : max;
            //printf("sending info to '%s'\n", (path+to_s(N)).c_str());
            uToB->write((path+to_s(N)).c_str(), "ifb",
                s.size, s.basefreq, sizeof(float*), &s.smp);
            }, []{return false;});
    //clear out unused samples
    for(unsigned i = max+1; i < PAD_MAX_SAMPLES; ++i) {
        uToB->write((path+to_s(i)).c_str(), "ifb",
                0, 440.0f, sizeof(float*), NULL);
    }
}

/*****************************************************************************
 *                       Instrument Banks                                    *
 *                                                                           *
 * Banks and presets in general are not classed as realtime safe             *
 *                                                                           *
 * The supported operations are:                                             *
 * - Load Names                                                              *
 * - Load Bank                                                               *
 * - Refresh List of Banks                                                   *
 *****************************************************************************/
void refreshBankView(const Bank &bank, unsigned loc, std::function<void(const char*)> cb)
{
    if(loc >= BANK_SIZE)
        return;

    char response[2048];
    if(!rtosc_message(response, 1024, "/bankview", "iss",
                loc, bank.ins[loc].name.c_str(),
                bank.ins[loc].filename.c_str()))
        errx(1, "Failure to handle bank update properly...");


    if(cb)
        cb(response);
}

void bankList(Bank &bank, std::function<void(const char*)> cb)
{
    char response[2048];
    int i = 0;

    for(auto &elm : bank.banks) {
        if(!rtosc_message(response, 2048, "/bank-list", "iss",
                    i++, elm.name.c_str(), elm.dir.c_str()))
            errx(1, "Failure to handle bank update properly...");
        if(cb)
            cb(response);
    }
}

void rescanForBanks(Bank &bank, std::function<void(const char*)> cb)
{
    bank.rescanforbanks();
    bankList(bank, cb);
}

void loadBank(Bank &bank, int pos, std::function<void(const char*)> cb)
{
    if(bank.bankpos != pos) {
        bank.bankpos = pos;
        bank.loadbank(bank.banks[pos].dir);
        for(int i=0; i<BANK_SIZE; ++i)
            refreshBankView(bank, i, cb);
    }
}

void bankPos(Bank &bank, std::function<void(const char *)> cb)
{
    char response[2048];

    if(!rtosc_message(response, 2048, "/loadbank", "i", bank.bankpos))
        errx(1, "Failure to handle bank update properly...");
    if(cb)
        cb(response);
}

/*****************************************************************************
 *                      Data Object for Non-RT Class Dispatch                *
 *****************************************************************************/

class DummyDataObj:public rtosc::RtData
{
    public:
        DummyDataObj(char *loc_, size_t loc_size_, void *obj_, MiddleWareImpl *mwi_,
                rtosc::ThreadLink *uToB_)
        {
            memset(loc_, 0, sizeof(loc_size_));
            buffer = new char[4*4096];
            memset(buffer, 0, 4*4096);
            loc      = loc_;
            loc_size = loc_size_;
            obj      = obj_;
            mwi      = mwi_;
            uToB     = uToB_;
        }
        ~DummyDataObj(void)
        {
            delete[] buffer;
        }

        virtual void reply(const char *path, const char *args, ...)
        {
            //printf("reply building '%s'\n", path);
            va_list va;
            va_start(va,args);
            if(!strcmp(path, "/forward")) { //forward the information to the backend
                args++;
                path = va_arg(va, const char *);
                //fprintf(stderr, "forwarding information to the backend on '%s'<%s>\n",
                //        path, args);
                rtosc_vmessage(buffer,4*4096,path,args,va);
                uToB->raw_write(buffer);
            } else {
                //printf("path = '%s' args = '%s'\n", path, args);
                //printf("buffer = '%p'\n", buffer);
                rtosc_vmessage(buffer,4*4096,path,args,va);
                //printf("buffer = '%s'\n", buffer);
                reply(buffer);
            }
            va_end(va);
        }
        virtual void reply(const char *msg);
        //virtual void broadcast(const char *path, const char *args, ...){(void)path;(void)args;};
        //virtual void broadcast(const char *msg){(void)msg;};
    private:
        char *buffer;
        MiddleWareImpl   *mwi;
        rtosc::ThreadLink *uToB;
};


/******************************************************************************
 *                      Non-RealTime Object Store                             *
 *                                                                            *
 *                                                                            *
 * Storage For Objects which need to be interfaced with outside the realtime  *
 * thread (aka they have long lived operations which can be done out-of-band) *
 *                                                                            *
 * - OscilGen instances as prepare() cannot be done in realtime and PAD       *
 *   depends on these instances                                               *
 * - PADnoteParameter instances as applyparameters() cannot be done in        *
 *   realtime                                                                 *
 *                                                                            *
 * These instances are collected on every part change and kit change          *
 ******************************************************************************/
struct NonRtObjStore
{
    std::map<std::string, void*> objmap;

    void extractMaster(Master *master)
    {
        for(int i=0; i < NUM_MIDI_PARTS; ++i) {
            extractPart(master->part[i], i);
        }
    }

    void extractPart(Part *part, int i)
    {
        for(int j=0; j < NUM_KIT_ITEMS; ++j) {
            auto &obj = part->kit[j];
            extractAD(obj.adpars, i, j);
            extractPAD(obj.padpars, i, j);
        }
    }

    void extractAD(ADnoteParameters *adpars, int i, int j)
    {
        std::string base = "/part"+to_s(i)+"/kit"+to_s(j)+"/";
        for(int k=0; k<NUM_VOICES; ++k) {
            std::string nbase = base+"adpars/VoicePar"+to_s(k)+"/";
            if(adpars) {
                auto &nobj = adpars->VoicePar[k];
                objmap[nbase+"OscilSmp/"]     = nobj.OscilSmp;
                objmap[nbase+"FMSmp/"] = nobj.FMSmp;
            } else {
                objmap[nbase+"OscilSmp/"] = nullptr;
                objmap[nbase+"FMSmp/"]    = nullptr;
            }
        }
    }

    void extractPAD(PADnoteParameters *padpars, int i, int j)
    {
        std::string base = "/part"+to_s(i)+"/kit"+to_s(j)+"/";
        for(int k=0; k<NUM_VOICES; ++k) {
            if(padpars) {
                objmap[base+"padpars/"]       = padpars;
                objmap[base+"padpars/oscilgen/"] = padpars->oscilgen;
            } else {
                objmap[base+"padpars/"]       = nullptr;
                objmap[base+"padpars/oscilgen/"] = nullptr;
            }
        }
    }

    void clear(void)
    {
        objmap.clear();
    }

    bool has(std::string loc)
    {
        return objmap.find(loc) != objmap.end();
    }

    void *get(std::string loc)
    {
        return objmap[loc];
    }
};

/******************************************************************************
 *                      Realtime Parameter Store                              *
 *                                                                            *
 * Storage for AD/PAD/SUB parameters which are allocated as needed by kits.   *
 * Two classes of events affect this:                                         *
 * 1. When a message to enable a kit is observed, then the kit is allocated   *
 *    and sent prior to the enable message.                                   *
 * 2. When a part is allocated all part information is rebuilt                *
 *                                                                            *
 * (NOTE pointers aren't really needed here, just booleans on whether it has  *
 * been  allocated)                                                           *
 * This may be later utilized for copy/paste support                          *
 ******************************************************************************/
struct ParamStore
{
    ParamStore(void)
    {
        memset(add, 0, sizeof(add));
        memset(pad, 0, sizeof(pad));
        memset(sub, 0, sizeof(sub));
    }

    void extractPart(Part *part, int i)
    {
        for(int j=0; j < NUM_KIT_ITEMS; ++j) {
            auto kit = part->kit[j];
            add[i][j] = kit.adpars;
            sub[i][j] = kit.subpars;
            pad[i][j] = kit.padpars;
        }
    }

    ADnoteParameters  *add[NUM_MIDI_PARTS][NUM_KIT_ITEMS];
    SUBnoteParameters *sub[NUM_MIDI_PARTS][NUM_KIT_ITEMS];
    PADnoteParameters *pad[NUM_MIDI_PARTS][NUM_KIT_ITEMS];
};

//XXX perhaps move this to Nio
//(there needs to be some standard Nio stub file for this sort of stuff)
namespace Nio
{
    using std::get;
    using rtosc::rtMsg;
    rtosc::Ports ports = {
        {"sink-list:", 0, 0, [](const char *msg, rtosc::RtData &d) {
                auto list = Nio::getSinks();
                char *ret = rtosc_splat(d.loc, list);
                d.reply(ret);
                delete [] ret;
            }},
        {"source-list:", 0, 0, [](const char *msg, rtosc::RtData &d) {
                auto list = Nio::getSources();
                char *ret = rtosc_splat(d.loc, list);
                d.reply(ret);
                delete [] ret;
            }},
        {"source::s", 0, 0, [](const char *msg, rtosc::RtData &d) {
                if(rtosc_narguments(msg) == 0)
                    d.reply(d.loc, "s", Nio::getSource().c_str());
                else if(rtMsg<const char*> m{msg})
                    Nio::setSource(get<0>(m));}},
        {"sink::s", 0, 0, [](const char *msg, rtosc::RtData &d) {
                if(rtosc_narguments(msg) == 0)
                    d.reply(d.loc, "s", Nio::getSink().c_str());
                else if(rtMsg<const char*> m{msg})
                    Nio::setSink(get<0>(m));}},
    };
}

/* Implementation */
class MiddleWareImpl : TmpFileMgr
{
    MiddleWare *parent;

    //Detect if the name of the process is 'zynaddsubfx'
    bool isPlugin() const
    {
        std::string proc_file = "/proc/" + to_s(getpid()) + "/comm";
        std::ifstream ifs(proc_file);
        if(ifs.good()) {
            std::string comm_name;
            ifs >> comm_name;
            return comm_name != "zynaddsubfx";
        }
        return true;
    }

    Config* const config;
    
public:
    MiddleWareImpl(MiddleWare *mw, SYNTH_T synth, Config* config,
                   int preferred_port);
    ~MiddleWareImpl(void);

    void warnMemoryLeaks(void);

    //Apply function while parameters are write locked
    void doReadOnlyOp(std::function<void()> read_only_fn);


    void saveBankSlot(int npart, int nslot, Master *master, Fl_Osc_Interface *osc)
    {
        int err = 0;
        doReadOnlyOp([master,nslot,npart,&err](){
                err = master->bank.savetoslot(nslot, master->part[npart]);});
        if(err) {
            char buffer[1024];
            rtosc_message(buffer, 1024, "/alert", "s",
                    "Failed To Save To Bank Slot, please check file permissions");
            GUI::raiseUi(ui, buffer);
        }
    }

    void renameBankSlot(int slot, string name, Master *master, Fl_Osc_Interface *osc)
    {
        int err = master->bank.setname(slot, name, -1);
        if(err) {
            char buffer[1024];
            rtosc_message(buffer, 1024, "/alert", "s",
                    "Failed To Rename Bank Slot, please check file permissions");
            GUI::raiseUi(ui, buffer);
        }
    }

    void swapBankSlot(int slota, int slotb, Master *master, Fl_Osc_Interface *osc)
    {
        int err = master->bank.swapslot(slota, slotb);
        if(err) {
            char buffer[1024];
            rtosc_message(buffer, 1024, "/alert", "s",
                    "Failed To Swap Bank Slots, please check file permissions");
            GUI::raiseUi(ui, buffer);
        }
    }

    void clearBankSlot(int slot, Master *master, Fl_Osc_Interface *osc)
    {
        int err = master->bank.clearslot(slot);
        if(err) {
            char buffer[1024];
            rtosc_message(buffer, 1024, "/alert", "s",
                    "Failed To Clear Bank Slot, please check file permissions");
            GUI::raiseUi(ui, buffer);
        }
    }

    void saveMaster(const char *filename)
    {
        //Copy is needed as filename WILL get trashed during the rest of the run
        std::string fname = filename;
        //printf("saving master('%s')\n", filename);
        doReadOnlyOp([this,fname](){
                int res = master->saveXML(fname.c_str());
                (void)res;
                /*printf("results: '%s' '%d'\n",fname.c_str(), res);*/});
    }

    void savePart(int npart, const char *filename)
    {
        //Copy is needed as filename WILL get trashed during the rest of the run
        std::string fname = filename;
        //printf("saving part(%d,'%s')\n", npart, filename);
        doReadOnlyOp([this,fname,npart](){
                int res = master->part[npart]->saveXML(fname.c_str());
                (void)res;
                /*printf("results: '%s' '%d'\n",fname.c_str(), res);*/});
    }

    void loadPart(int npart, const char *filename, Master *master, Fl_Osc_Interface *osc)
    {
        actual_load[npart]++;

        if(actual_load[npart] != pending_load[npart])
            return;
        assert(actual_load[npart] <= pending_load[npart]);

        auto alloc = std::async(std::launch::async,
                [master,filename,this,npart](){
<<<<<<< HEAD
                Part *p = new Part(*master->memory, synth, master->time, &master->microtonal, master->fft);
=======
                Part *p = new Part(*master->memory, synth,
                                   config->cfg.GzipCompression,
                                   config->cfg.Interpolation,
                                   &master->microtonal, master->fft);
>>>>>>> 80d8dd10
                if(p->loadXMLinstrument(filename))
                    fprintf(stderr, "Warning: failed to load part<%s>!\n", filename);

                auto isLateLoad = [this,npart]{
                return actual_load[npart] != pending_load[npart];
                };

                p->applyparameters(isLateLoad);
                return p;});

        //Load the part
        if(idle) {
            while(alloc.wait_for(std::chrono::seconds(0)) != std::future_status::ready) {
                idle(idle_ptr);
            }
        }

        Part *p = alloc.get();

        obj_store.extractPart(p, npart);
        kits.extractPart(p, npart);

        //Give it to the backend and wait for the old part to return for
        //deallocation
        uToB->write("/load-part", "ib", npart, sizeof(Part*), &p);
        GUI::raiseUi(ui, "/damage", "s", ("/part"+to_s(npart)+"/").c_str());
    }

    //Load a new cleared Part instance
    void loadClearPart(int npart)
    {
        if(npart == -1)
            return;
<<<<<<< HEAD
        Part *p = new Part(*master->memory, synth, master->time, &master->microtonal, master->fft);
=======
        Part *p = new Part(*master->memory, synth,
                           config->cfg.GzipCompression,
                           config->cfg.Interpolation,
                           &master->microtonal, master->fft);
>>>>>>> 80d8dd10
        p->applyparameters();
        obj_store.extractPart(p, npart);
        kits.extractPart(p, npart);

        //Give it to the backend and wait for the old part to return for
        //deallocation
        uToB->write("/load-part", "ib", npart, sizeof(Part*), &p);
        GUI::raiseUi(ui, "/damage", "s", ("/part"+to_s(npart)+"/").c_str());
        //if(osc)
        //    osc->damage(("/part"+to_s(npart)+"/").c_str());
    }

    //Well, you don't get much crazier than changing out all of your RT
    //structures at once... TODO error handling
    void loadMaster(const char *filename)
    {
        Master *m = new Master(synth, config);
        m->uToB = uToB;
        m->bToU = bToU;
        if(filename) {
            m->loadXML(filename);
            m->applyparameters();
        }

        //Update resource locator table
        updateResources(m);

        master = m;

        //Give it to the backend and wait for the old part to return for
        //deallocation
        uToB->write("/load-master", "b", sizeof(Master*), &m);
    }

    void updateResources(Master *m)
    {
        obj_store.clear();
        obj_store.extractMaster(m);
        for(int i=0; i<NUM_MIDI_PARTS; ++i)
            kits.extractPart(m->part[i], i);
    }

    //If currently broadcasting messages
    bool broadcast = false;
    //If accepting undo events as user driven
    bool recording_undo = true;
    void bToUhandle(const char *rtmsg, bool dummy=false);

    void tick(void)
    {
        while(lo_server_recv_noblock(server, 0));
        while(bToU->hasNext()) {
            const char *rtmsg = bToU->read();
            bToUhandle(rtmsg);
        }
    }

    bool handlePAD(string path, const char *msg, void *v)
    {
        if(!v)
            return true;
        char buffer[1024];
        memset(buffer, 0, sizeof(buffer));
        DummyDataObj d(buffer, 1024, v, this, uToB);
        strcpy(buffer, path.c_str());

        PADnoteParameters::ports.dispatch(msg, d);
        if(!d.matches) {
            fprintf(stderr, "%c[%d;%d;%dm", 0x1B, 1, 7 + 30, 0 + 40);
            fprintf(stderr, "Unknown location '%s%s'<%s>\n",
                    path.c_str(), msg, rtosc_argument_string(msg));
            fprintf(stderr, "%c[%d;%d;%dm", 0x1B, 0, 7 + 30, 0 + 40);
        }

        return true;
    }

    void handlePresets(const char *msg)
    {
        char buffer[1024];
        memset(buffer, 0, sizeof(buffer));
        DummyDataObj d(buffer, 1024, (void*)parent, this, uToB);
        strcpy(buffer, "/presets/");

        //012345678
        ///presets/
        real_preset_ports.dispatch(msg+9, d);
        //printf("Something <%s>\n", msg+9);
        if(strstr(msg, "paste") && rtosc_argument_string(msg)[0] == 's') {
            char buffer[1024];
            rtosc_message(buffer, 1024, "/damage", "s",
                    rtosc_argument(msg, 0).s);
            GUI::raiseUi(ui, buffer);
        }


        if(!d.matches) {
            fprintf(stderr, "%c[%d;%d;%dm", 0x1B, 1, 7 + 30, 0 + 40);
            fprintf(stderr, "Unknown location '%s'<%s>\n",
                    msg, rtosc_argument_string(msg));
            fprintf(stderr, "%c[%d;%d;%dm", 0x1B, 0, 7 + 30, 0 + 40);
        }
    }

    void handleIo(const char *msg)
    {
        char buffer[1024];
        memset(buffer, 0, sizeof(buffer));
        DummyDataObj d(buffer, 1024, (void*)&config, this, uToB);
        strcpy(buffer, "/io/");

        Nio::ports.dispatch(msg+4, d);
        if(!d.matches) {
            fprintf(stderr, "%c[%d;%d;%dm", 0x1B, 1, 7 + 30, 0 + 40);
            fprintf(stderr, "Unknown location '%s'<%s>\n",
                    msg, rtosc_argument_string(msg));
            fprintf(stderr, "%c[%d;%d;%dm", 0x1B, 0, 7 + 30, 0 + 40);
        }
    }

    void handleConfig(const char *msg)
    {
        char buffer[1024];
        memset(buffer, 0, sizeof(buffer));
        DummyDataObj d(buffer, 1024, (void*)config, this, uToB);
        strcpy(buffer, "/config/");

        Config::ports.dispatch(msg+8, d);
        if(!d.matches) {
            fprintf(stderr, "%c[%d;%d;%dm", 0x1B, 1, 7 + 30, 0 + 40);
            fprintf(stderr, "Unknown location '%s'<%s>\n",
                    msg, rtosc_argument_string(msg));
            fprintf(stderr, "%c[%d;%d;%dm", 0x1B, 0, 7 + 30, 0 + 40);
        }
    }

    bool handleOscil(string path, const char *msg, void *v);

    void kitEnable(const char *msg);
    void kitEnable(int part, int kit, int type);

    // Handle an event with special cases
    void handleMsg(const char *msg);


    void write(const char *path, const char *args, ...);
    void write(const char *path, const char *args, va_list va);


    /*
     * Provides a mapping for non-RT objects stored inside the backend
     * - Oscilgen almost all parameters can be safely set
     * - Padnote can have anything set on its oscilgen and a very small set
     *   of general parameters
     */
    NonRtObjStore obj_store;

    //This code will own the pointer to master, be prepared for odd things if
    //this assumption is broken
    Master *master;

    //The ONLY means that any chunk of UI code should have for interacting with the
    //backend
    Fl_Osc_Interface *osc;
    //Synth Engine Parameters
    ParamStore kits;

    //Callback When Waiting on async events
    void(*idle)(void*);
    void* idle_ptr;

    //General UI callback
    cb_t cb;
    //UI handle
    void *ui;

    std::atomic_int pending_load[NUM_MIDI_PARTS];
    std::atomic_int actual_load[NUM_MIDI_PARTS];

    rtosc::UndoHistory undo;

    //Link To the Realtime
    rtosc::ThreadLink *bToU;
    rtosc::ThreadLink *uToB;

    //LIBLO
    lo_server server;
    string last_url, curr_url;

    //Synthesis Rate Parameters
    const SYNTH_T synth;
    
    PresetsStore presetsstore;
};

MiddleWareImpl::MiddleWareImpl(MiddleWare *mw, SYNTH_T synth_,
    Config* config, int preferrred_port)
    :parent(mw), config(config), ui(nullptr), synth(std::move(synth_)),
    presetsstore(*config)
{
    bToU = new rtosc::ThreadLink(4096*2,1024);
    uToB = new rtosc::ThreadLink(4096*2,1024);
    if(preferrred_port != -1)
        server = lo_server_new_with_proto(to_s(preferrred_port).c_str(),
                                          LO_UDP, liblo_error_cb);
    else
        server = lo_server_new_with_proto(NULL, LO_UDP, liblo_error_cb);
    lo_server_add_method(server, NULL, NULL, handler_function, mw);
    fprintf(stderr, "lo server running on %d\n", lo_server_get_port(server));

#ifndef PLUGINVERSION
    if(!isPlugin()) {
        clean_up_tmp_nams();
        create_tmp_file((unsigned)lo_server_get_port(server));
    }
#endif

    //dummy callback for starters
    cb = [](void*, const char*){};
    idle = 0;
    idle_ptr = 0;

#ifndef PLUGINVERSION
    the_bToU = bToU;
#endif
    master = new Master(synth, config);
    master->bToU = bToU;
    master->uToB = uToB;
    osc    = GUI::genOscInterface(mw);

    //Grab objects of interest from master
    updateResources(master);

    //Null out Load IDs
    for(int i=0; i < NUM_MIDI_PARTS; ++i) {
        pending_load[i] = 0;
        actual_load[i] = 0;
    }

    //Setup Undo
    undo.setCallback([this](const char *msg) {
           // printf("undo callback <%s>\n", msg);
            char buf[1024];
            rtosc_message(buf, 1024, "/undo_pause","");
            handleMsg(buf);
            handleMsg(msg);
            rtosc_message(buf, 1024, "/undo_resume","");
            handleMsg(buf);
            });
}

void DummyDataObj::reply(const char *msg)
{
    mwi->bToUhandle(msg, true);
}
MiddleWareImpl::~MiddleWareImpl(void)
{
    remove(get_tmp_nam().c_str());

    warnMemoryLeaks();

    lo_server_free(server);

    delete master;
    delete osc;
    delete bToU;
    delete uToB;

}

/** Threading When Saving
 *  ----------------------
 *
 * Procedure Middleware:
 *   1) Middleware sends /freeze_state to backend
 *   2) Middleware waits on /state_frozen from backend
 *      All intervening commands are held for out of order execution
 *   3) Aquire memory
 *      At this time by the memory barrier we are guarenteed that all old
 *      writes are done and assuming the freezing logic is sound, then it is
 *      impossible for any other parameter to change at this time
 *   3) Middleware performs saving operation
 *   4) Middleware sends /thaw_state to backend
 *   5) Restore in order execution
 *
 * Procedure Backend:
 *   1) Observe /freeze_state and disable all mutating events (MIDI CC)
 *   2) Run a memory release to ensure that all writes are complete
 *   3) Send /state_frozen to Middleware
 *   time...
 *   4) Observe /thaw_state and resume normal processing
 */

void MiddleWareImpl::doReadOnlyOp(std::function<void()> read_only_fn)
{
    uToB->write("/freeze_state","");

    std::list<const char *> fico;
    int tries = 0;
    while(tries++ < 10000) {
        if(!bToU->hasNext()) {
            usleep(500);
            continue;
        }
        const char *msg = bToU->read();
        if(!strcmp("/state_frozen", msg))
            break;
        size_t bytes = rtosc_message_length(msg, bToU->buffer_size());
        char *save_buf = new char[bytes];
        memcpy(save_buf, msg, bytes);
        fico.push_back(save_buf);
    }

    assert(tries < 10000);//if this happens, the backend must be dead

    std::atomic_thread_fence(std::memory_order_acquire);

    //Now it is safe to do any read only operation
    read_only_fn();

    //Now to resume normal operations
    uToB->write("/thaw_state","");
    for(auto x:fico) {
        uToB->raw_write(x);
        delete [] x;
    }
}

void MiddleWareImpl::bToUhandle(const char *rtmsg, bool dummy)
{
    assert(strcmp(rtmsg, "/part0/kit0/Ppadenableda"));
    assert(strcmp(rtmsg, "/ze_state"));
    //Dump Incomming Events For Debugging
    if(strcmp(rtmsg, "/vu-meter") && false) {
        fprintf(stdout, "%c[%d;%d;%dm", 0x1B, 0, 1 + 30, 0 + 40);
        fprintf(stdout, "frontend: '%s'<%s>\n", rtmsg,
                rtosc_argument_string(rtmsg));
        fprintf(stdout, "%c[%d;%d;%dm", 0x1B, 0, 7 + 30, 0 + 40);
    }

    //Activity dot
    //printf(".");fflush(stdout);

    if(!strcmp(rtmsg, "/echo")
            && !strcmp(rtosc_argument_string(rtmsg),"ss")
            && !strcmp(rtosc_argument(rtmsg,0).s, "OSC_URL"))
        curr_url = rtosc_argument(rtmsg,1).s;
    else if(!strcmp(rtmsg, "/free")
            && !strcmp(rtosc_argument_string(rtmsg),"sb")) {
        deallocate(rtosc_argument(rtmsg, 0).s, *((void**)rtosc_argument(rtmsg, 1).b.data));
    } else if(!strcmp(rtmsg, "/request-memory")) {
        //Generate out more memory for the RT memory pool
        //5MBi chunk
        size_t N  = 5*1024*1024;
        void *mem = malloc(N);
        uToB->write("/add-rt-memory", "bi", sizeof(void*), &mem, N);
    } else if(!strcmp(rtmsg, "/setprogram")
            && !strcmp(rtosc_argument_string(rtmsg),"cc")) {
        loadPart(rtosc_argument(rtmsg,0).i, master->bank.ins[rtosc_argument(rtmsg,1).i].filename.c_str(), master, osc);
    } else if(!strcmp("/undo_pause", rtmsg)) {
        recording_undo = false;
    } else if(!strcmp("/undo_resume", rtmsg)) {
        recording_undo = true;
    } else if(!strcmp("undo_change", rtmsg) && recording_undo) {
        undo.recordEvent(rtmsg);
    } else if(!strcmp(rtmsg, "/broadcast")) {
        broadcast = true;
    } else if(broadcast) {
        broadcast = false;
#ifdef PLUGINVERSION
        if (!curr_url.empty()) // falktx: check added
            cb(ui, rtmsg);

        // falktx: changed curr_url to last_url
        if(last_url != "GUI") {
            lo_message msg  = lo_message_deserialise((void*)rtmsg,
                    rtosc_message_length(rtmsg, bToU->buffer_size()), NULL);

            //Send to known url
            if(!last_url.empty()) {
                lo_address addr = lo_address_new_from_url(last_url.c_str());
                lo_send_message(addr, rtmsg, msg);
            }
        }
#else
        cb(ui, rtmsg);

        if(curr_url != "GUI") {
            lo_message msg  = lo_message_deserialise((void*)rtmsg,
                    rtosc_message_length(rtmsg, bToU->buffer_size()), NULL);

            //Send to known url
            if(!curr_url.empty()) {
                lo_address addr = lo_address_new_from_url(curr_url.c_str());
                lo_send_message(addr, rtmsg, msg);
            }
        }
#endif
    } else if((dummy?last_url:curr_url) == "GUI" || !strcmp(rtmsg, "/close-ui")) {
        cb(ui, rtmsg);
    } else{
        lo_message msg  = lo_message_deserialise((void*)rtmsg,
                rtosc_message_length(rtmsg, bToU->buffer_size()), NULL);

        //Send to known url
        if(!curr_url.empty()) {
            lo_address addr = lo_address_new_from_url(dummy?last_url.c_str():curr_url.c_str());
            lo_send_message(addr, rtmsg, msg);
        }
    }
}

bool MiddleWareImpl::handleOscil(string path, const char *msg, void *v)
{
    //printf("handleOscil...\n");
    char buffer[1024];
    memset(buffer, 0, sizeof(buffer));
    DummyDataObj d(buffer, 1024, v, this, uToB);
    strcpy(buffer, path.c_str());
    if(!v)
        return true;

    //Paste To Non-Realtime Parameters and then forward
    if(strstr(msg, "paste") && !strstr(msg, "padpars")) {
    }

    if(!strstr(msg, "padpars")) {
        for(auto &p:OscilGen::ports.ports) {
            if(strstr(p.name,msg) && strstr(p.metadata, "realtime") &&
                    !strcmp("b", rtosc_argument_string(msg))) {
                //printf("sending along packet '%s'...\n", msg);
                return false;
            }
        }
    }

    OscilGen::ports.dispatch(msg, d);
    if(!d.matches) {
        //fprintf(stderr, "%c[%d;%d;%dm", 0x1B, 1, 7 + 30, 0 + 40);
        //fprintf(stderr, "Unknown location '%s%s'<%s>\n",
        //        path.c_str(), msg, rtosc_argument_string(msg));
        //fprintf(stderr, "%c[%d;%d;%dm", 0x1B, 0, 7 + 30, 0 + 40);
    }

    return true;
}

//Allocate kits on a as needed basis
void MiddleWareImpl::kitEnable(const char *msg)
{
    const string argv = rtosc_argument_string(msg);
    if(argv != "T")
        return;
    //Extract fields from:
    //BASE/part#/kit#/Pxxxenabled
    int type = -1;
    if(strstr(msg, "Padenabled"))
        type = 0;
    else if(strstr(msg, "Ppadenabled"))
        type = 1;
    else if(strstr(msg, "Psubenabled"))
        type = 2;

    if(type == -1)
        return;

    const char *tmp = strstr(msg, "part");

    if(tmp == NULL)
        return;

    const int part = atoi(tmp+4);

    tmp = strstr(msg, "kit");

    if(tmp == NULL)
        return;

    const int kit = atoi(tmp+3);

    kitEnable(part, kit, type);
}

void MiddleWareImpl::kitEnable(int part, int kit, int type)
{
    //printf("attempting a kit enable<%d,%d,%d>\n", part, kit, type);
    string url = "/part"+to_s(part)+"/kit"+to_s(kit)+"/";
    void *ptr = NULL;
    if(type == 0 && kits.add[part][kit] == NULL) {
        ptr = kits.add[part][kit] = new ADnoteParameters(synth, master->fft);
        url += "adpars-data";
        obj_store.extractAD(kits.add[part][kit], part, kit);
    } else if(type == 1 && kits.pad[part][kit] == NULL) {
        ptr = kits.pad[part][kit] = new PADnoteParameters(synth, master->fft);
        url += "padpars-data";
        obj_store.extractPAD(kits.pad[part][kit], part, kit);
    } else if(type == 2 && kits.sub[part][kit] == NULL) {
        ptr = kits.sub[part][kit] = new SUBnoteParameters();
        url += "subpars-data";
    }

    //Send the new memory
    if(ptr)
        uToB->write(url.c_str(), "b", sizeof(void*), &ptr);
}

/* BASE/part#/kititem#
 * BASE/part#/kit#/adpars/voice#/oscil/\*
 * BASE/part#/kit#/adpars/voice#/mod-oscil/\*
 * BASE/part#/kit#/padpars/prepare
 * BASE/part#/kit#/padpars/oscil/\*
 */
void MiddleWareImpl::handleMsg(const char *msg)
{
    assert(msg && *msg && rindex(msg, '/')[1]);
    assert(strstr(msg,"free") == NULL || strstr(rtosc_argument_string(msg), "b") == NULL);
    assert(strcmp(msg, "/part0/Psysefxvol"));
    assert(strcmp(msg, "/Penabled"));
    assert(strcmp(msg, "part0/part0/Ppanning"));
    assert(strcmp(msg, "sysefx0sysefx0/preset"));
    assert(strcmp(msg, "/sysefx0preset"));
    assert(strcmp(msg, "Psysefxvol0/part0"));
    //fprintf(stdout, "%c[%d;%d;%dm", 0x1B, 0, 6 + 30, 0 + 40);
    //fprintf(stdout, "middleware: '%s':%s\n", msg, rtosc_argument_string(msg));
    //fprintf(stdout, "%c[%d;%d;%dm", 0x1B, 0, 7 + 30, 0 + 40);
    const char *last_path = rindex(msg, '/');
    if(!last_path)
        return;


    //printf("watching '%s' go by\n", msg);
    //Get the object resource locator
    string obj_rl(msg, last_path+1);
    int npart = -1;
    char testchr = 0;

    std::function<void(const char*)> bank_cb;
    if(last_url == "GUI")
        bank_cb = [this](const char *msg){if(osc)osc->tryLink(msg);};
    else
        bank_cb = [this](const char *msg){this->bToUhandle(msg, 1);};

    if(!strcmp(msg, "/refresh_bank") && !strcmp(rtosc_argument_string(msg), "i")) {
        refreshBankView(master->bank, rtosc_argument(msg,0).i, bank_cb);
    } else if(!strcmp(msg, "/bank-list") && !strcmp(rtosc_argument_string(msg), "")) {
        bankList(master->bank, bank_cb);
    } else if(!strcmp(msg, "/rescanforbanks") && !strcmp(rtosc_argument_string(msg), "")) {
        rescanForBanks(master->bank, bank_cb);
    } else if(!strcmp(msg, "/loadbank") && !strcmp(rtosc_argument_string(msg), "i")) {
        loadBank(master->bank, rtosc_argument(msg, 0).i, bank_cb);
    } else if(!strcmp(msg, "/loadbank") && !strcmp(rtosc_argument_string(msg), "")) {
        bankPos(master->bank, bank_cb);
    } else if(obj_store.has(obj_rl)) {
        //try some over simplified pattern matching
        if(strstr(msg, "oscilgen/") || strstr(msg, "FMSmp/") || strstr(msg, "OscilSmp/")) {
            if(!handleOscil(obj_rl, last_path+1, obj_store.get(obj_rl)))
                uToB->raw_write(msg);
            //else if(strstr(obj_rl.c_str(), "kititem"))
            //    handleKitItem(obj_rl, objmap[obj_rl],atoi(rindex(msg,'m')+1),rtosc_argument(msg,0).T);
        } else if(strstr(msg, "padpars/prepare"))
            preparePadSynth(obj_rl,(PADnoteParameters *) obj_store.get(obj_rl), uToB);
        else if(strstr(msg, "padpars")) {
            if(!handlePAD(obj_rl, last_path+1, obj_store.get(obj_rl)))
                uToB->raw_write(msg);
        } else //just forward the message
            uToB->raw_write(msg);
    } else if(strstr(msg, "/save_xmz") && !strcmp(rtosc_argument_string(msg), "s")) {
        saveMaster(rtosc_argument(msg,0).s);
    } else if(strstr(msg, "/save_xiz") && !strcmp(rtosc_argument_string(msg), "is")) {
        savePart(rtosc_argument(msg,0).i,rtosc_argument(msg,1).s);
    } else if(strstr(msg, "/load_xmz") && !strcmp(rtosc_argument_string(msg), "s")) {
        loadMaster(rtosc_argument(msg,0).s);
    } else if(strstr(msg, "/reset_master") && !strcmp(rtosc_argument_string(msg), "")) {
        loadMaster(NULL);
    } else if(!strcmp(msg, "/load_xiz") && !strcmp(rtosc_argument_string(msg), "is")) {
        pending_load[rtosc_argument(msg,0).i]++;
        loadPart(rtosc_argument(msg,0).i, rtosc_argument(msg,1).s, master, osc);
    } else if(strstr(msg, "load-part") && !strcmp(rtosc_argument_string(msg), "is")) {
        pending_load[rtosc_argument(msg,0).i]++;
        loadPart(rtosc_argument(msg,0).i, rtosc_argument(msg,1).s, master, osc);
    } else if(!strcmp(msg, "/setprogram")
            && !strcmp(rtosc_argument_string(msg),"c")) {
        pending_load[0]++;
        loadPart(0, master->bank.ins[rtosc_argument(msg,0).i].filename.c_str(), master, osc);
    } else if(strstr(msg, "save-bank-part") && !strcmp(rtosc_argument_string(msg), "ii")) {
        saveBankSlot(rtosc_argument(msg,0).i, rtosc_argument(msg,1).i, master, osc);
    } else if(strstr(msg, "bank-rename") && !strcmp(rtosc_argument_string(msg), "is")) {
        renameBankSlot(rtosc_argument(msg,0).i, rtosc_argument(msg,1).s, master, osc);
    } else if(strstr(msg, "swap-bank-slots") && !strcmp(rtosc_argument_string(msg), "ii")) {
        swapBankSlot(rtosc_argument(msg,0).i, rtosc_argument(msg,1).i, master, osc);
    } else if(strstr(msg, "clear-bank-slot") && !strcmp(rtosc_argument_string(msg), "i")) {
        clearBankSlot(rtosc_argument(msg,0).i, master, osc);
    } else if(strstr(msg, "/config/")) {
        handleConfig(msg);
    } else if(strstr(msg, "/presets/")) {
        handlePresets(msg);
    } else if(strstr(msg, "/io/")) {
        handleIo(msg);
    } else if(strstr(msg, "Padenabled") || strstr(msg, "Ppadenabled") || strstr(msg, "Psubenabled")) {
        kitEnable(msg);
        uToB->raw_write(msg);
    } else if(sscanf(msg, "/part%d/clea%c", &npart, &testchr) == 2 && testchr == 'r') {
        loadClearPart(npart);
    } else if(!strcmp(msg, "/undo")) {
        undo.seekHistory(-1);
    } else if(!strcmp(msg, "/redo")) {
        undo.seekHistory(+1);
    } else
        uToB->raw_write(msg);
}

void MiddleWareImpl::write(const char *path, const char *args, ...)
{
    //We have a free buffer in the threadlink, so use it
    va_list va;
    va_start(va, args);
    write(path, args, va);
    va_end(va);
}

void MiddleWareImpl::write(const char *path, const char *args, va_list va)
{
    //printf("is that a '%s' I see there?\n", path);
    char *buffer = uToB->buffer();
    unsigned len = uToB->buffer_size();
    bool success = rtosc_vmessage(buffer, len, path, args, va);
    //printf("working on '%s':'%s'\n",path, args);

    if(success)
        handleMsg(buffer);
    else
        warnx("Failed to write message to '%s'", path);
}

void MiddleWareImpl::warnMemoryLeaks(void)
{}

/******************************************************************************
 *                         MidleWare Forwarding Stubs                         *
 ******************************************************************************/
MiddleWare::MiddleWare(SYNTH_T synth, Config* config,
                       int preferred_port)
:impl(new MiddleWareImpl(this, std::move(synth), config, preferred_port))
{}
MiddleWare::~MiddleWare(void)
{
    delete impl;
}
void MiddleWare::updateResources(Master *m)
{
    impl->updateResources(m);
}
Master *MiddleWare::spawnMaster(void)
{
    return impl->master;
}
Fl_Osc_Interface *MiddleWare::spawnUiApi(void)
{
    return impl->osc;
}
void MiddleWare::tick(void)
{
    impl->tick();
}

void MiddleWare::doReadOnlyOp(std::function<void()> fn)
{
    impl->doReadOnlyOp(fn);
}

void MiddleWare::setUiCallback(void(*cb)(void*,const char *), void *ui)
{
    impl->cb = cb;
    impl->ui = ui;
}

void MiddleWare::setIdleCallback(void(*cb)(void*), void *ptr)
{
    impl->idle     = cb;
    impl->idle_ptr = ptr;
}

void MiddleWare::transmitMsg(const char *msg)
{
    impl->handleMsg(msg);
}

void MiddleWare::transmitMsg(const char *path, const char *args, ...)
{
    char buffer[1024];
    va_list va;
    va_start(va,args);
    if(rtosc_vmessage(buffer,1024,path,args,va))
        transmitMsg(buffer);
    else
        fprintf(stderr, "Error in transmitMsg(...)\n");
    va_end(va);
}

void MiddleWare::transmitMsg(const char *path, const char *args, va_list va)
{
    char buffer[1024];
    if(rtosc_vmessage(buffer, 1024, path, args, va))
        transmitMsg(buffer);
    else
        fprintf(stderr, "Error in transmitMsg(va)n");
}

void MiddleWare::pendingSetProgram(int part, int program)
{
    impl->pending_load[part]++;
    impl->bToU->write("/setprogram", "cc", part, program);
}

std::string MiddleWare::activeUrl(void)
{
    return impl->last_url;
}

void MiddleWare::activeUrl(std::string u)
{
    impl->last_url = u;
}

const SYNTH_T &MiddleWare::getSynth(void) const
{
    return impl->synth;
}

const char* MiddleWare::getServerAddress(void) const
{
    return lo_server_get_url(impl->server);
}

const PresetsStore& MiddleWare::getPresetsStore() const
{
    return impl->presetsstore;
}

PresetsStore& MiddleWare::getPresetsStore()
{
    return impl->presetsstore;
}<|MERGE_RESOLUTION|>--- conflicted
+++ resolved
@@ -567,14 +567,11 @@
 
         auto alloc = std::async(std::launch::async,
                 [master,filename,this,npart](){
-<<<<<<< HEAD
-                Part *p = new Part(*master->memory, synth, master->time, &master->microtonal, master->fft);
-=======
                 Part *p = new Part(*master->memory, synth,
+                                   master->time,
                                    config->cfg.GzipCompression,
                                    config->cfg.Interpolation,
                                    &master->microtonal, master->fft);
->>>>>>> 80d8dd10
                 if(p->loadXMLinstrument(filename))
                     fprintf(stderr, "Warning: failed to load part<%s>!\n", filename);
 
@@ -608,14 +605,11 @@
     {
         if(npart == -1)
             return;
-<<<<<<< HEAD
-        Part *p = new Part(*master->memory, synth, master->time, &master->microtonal, master->fft);
-=======
         Part *p = new Part(*master->memory, synth,
+                           master->time,
                            config->cfg.GzipCompression,
                            config->cfg.Interpolation,
                            &master->microtonal, master->fft);
->>>>>>> 80d8dd10
         p->applyparameters();
         obj_store.extractPart(p, npart);
         kits.extractPart(p, npart);
