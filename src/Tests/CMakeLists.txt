#for tests looking for files stored in the source dir
add_definitions(-DSOURCE_DIR="${CMAKE_CURRENT_SOURCE_DIR}")

CXXTEST_ADD_TEST(ControllerTest ControllerTest.cpp ${CMAKE_CURRENT_SOURCE_DIR}/ControllerTest.h)
CXXTEST_ADD_TEST(EchoTest EchoTest.cpp ${CMAKE_CURRENT_SOURCE_DIR}/EchoTest.h)
#CXXTEST_ADD_TEST(SampleTest SampleTest.h)
CXXTEST_ADD_TEST(MicrotonalTest MicrotonalTest.cpp ${CMAKE_CURRENT_SOURCE_DIR}/MicrotonalTest.h)
CXXTEST_ADD_TEST(XMLwrapperTest XMLwrapper.cpp ${CMAKE_CURRENT_SOURCE_DIR}/XMLwrapperTest.h)
CXXTEST_ADD_TEST(ADnoteTest AdNoteTest.cpp
    ${CMAKE_CURRENT_SOURCE_DIR}/AdNoteTest.h)
CXXTEST_ADD_TEST(SUBnoteTest SubNoteTest.cpp ${CMAKE_CURRENT_SOURCE_DIR}/SubNoteTest.h)
CXXTEST_ADD_TEST(OscilGenTest OscilGenTest.cpp ${CMAKE_CURRENT_SOURCE_DIR}/OscilGenTest.h)
CXXTEST_ADD_TEST(RandTest RandTest.cpp ${CMAKE_CURRENT_SOURCE_DIR}/RandTest.h)
CXXTEST_ADD_TEST(PADnoteTest PadNoteTest.cpp ${CMAKE_CURRENT_SOURCE_DIR}/PadNoteTest.h)
CXXTEST_ADD_TEST(PluginTest PluginTest.cpp ${CMAKE_CURRENT_SOURCE_DIR}/PluginTest.h)
CXXTEST_ADD_TEST(MiddlewareTest MiddlewareTest.cpp ${CMAKE_CURRENT_SOURCE_DIR}/MiddlewareTest.h)
CXXTEST_ADD_TEST(MessageTest MessageTest.cpp ${CMAKE_CURRENT_SOURCE_DIR}/MessageTest.h)
CXXTEST_ADD_TEST(UnisonTest UnisonTest.cpp ${CMAKE_CURRENT_SOURCE_DIR}/UnisonTest.h)
CXXTEST_ADD_TEST(MqTest MqTest.cpp ${CMAKE_CURRENT_SOURCE_DIR}/MqTest.h)
CXXTEST_ADD_TEST(WatchTest WatchTest.cpp ${CMAKE_CURRENT_SOURCE_DIR}/WatchTest.h)
#CXXTEST_ADD_TEST(RtAllocTest RtAllocTest.cpp ${CMAKE_CURRENT_SOURCE_DIR}/RtAllocTest.h)
CXXTEST_ADD_TEST(AllocatorTest AllocatorTest.cpp
    ${CMAKE_CURRENT_SOURCE_DIR}/AllocatorTest.h)
CXXTEST_ADD_TEST(EffectTest EffectTest.cpp ${CMAKE_CURRENT_SOURCE_DIR}/EffectTest.h)
CXXTEST_ADD_TEST(KitTest KitTest.cpp
    ${CMAKE_CURRENT_SOURCE_DIR}/KitTest.h)
CXXTEST_ADD_TEST(MemoryStressTest MemoryStressTest.cpp
    ${CMAKE_CURRENT_SOURCE_DIR}/MemoryStressTest.h)

#Extra libraries added to make test and full compilation use the same library
#links for quirky compilers
set(test_lib zynaddsubfx_core ${GUI_LIBRARIES} ${ZLIB_LIBRARY} ${FFTW_LIBRARIES} ${MXML_LIBRARIES} pthread)

message(STATUS "Linking tests with: ${test_lib}")
target_link_libraries(ADnoteTest     ${test_lib})
target_link_libraries(SUBnoteTest    ${test_lib})
target_link_libraries(ControllerTest ${test_lib})
target_link_libraries(EchoTest       ${test_lib})
target_link_libraries(MicrotonalTest ${test_lib})
target_link_libraries(OscilGenTest   ${test_lib})
target_link_libraries(XMLwrapperTest ${test_lib})
target_link_libraries(RandTest       ${test_lib})
target_link_libraries(PADnoteTest    ${test_lib})
target_link_libraries(MqTest         ${test_lib})
target_link_libraries(WatchTest      ${test_lib})
target_link_libraries(PluginTest     zynaddsubfx_core zynaddsubfx_nio
    zynaddsubfx_gui_bridge
    ${GUI_LIBRARIES} ${NIO_LIBRARIES} ${AUDIO_LIBRARIES})
target_link_libraries(MiddlewareTest zynaddsubfx_core zynaddsubfx_nio
    zynaddsubfx_gui_bridge
    ${GUI_LIBRARIES} ${NIO_LIBRARIES} ${AUDIO_LIBRARIES})
target_link_libraries(MessageTest zynaddsubfx_core zynaddsubfx_nio
    zynaddsubfx_gui_bridge
    ${GUI_LIBRARIES} ${NIO_LIBRARIES} ${AUDIO_LIBRARIES})
target_link_libraries(UnisonTest    ${test_lib})
#target_link_libraries(RtAllocTest    ${test_lib})
target_link_libraries(AllocatorTest    ${test_lib})
target_link_libraries(KitTest    ${test_lib})
target_link_libraries(MemoryStressTest ${test_lib})
target_link_libraries(EffectTest ${test_lib})

#Testbed app
add_executable(ins-test InstrumentStats.cpp)
target_link_libraries(ins-test ${test_lib} rt)

<<<<<<< HEAD
# add_executable(load_omz load_omz.cpp)
# target_link_libraries(load-omz ${test_lib})
=======
add_executable(save-osc SaveOSC.cpp)
target_link_libraries(save-osc
                      zynaddsubfx_core zynaddsubfx_nio
                      zynaddsubfx_gui_bridge
                      ${GUI_LIBRARIES} ${NIO_LIBRARIES} ${AUDIO_LIBRARIES})
>>>>>>> 426b9b21


#message(STATUS "Plugin Test ${GUI_LIBRARIES} ${NIO_LIBRARIES} ${AUDIO_LIBRARIES}")
<|MERGE_RESOLUTION|>--- conflicted
+++ resolved
@@ -63,16 +63,11 @@
 add_executable(ins-test InstrumentStats.cpp)
 target_link_libraries(ins-test ${test_lib} rt)
 
-<<<<<<< HEAD
-# add_executable(load_omz load_omz.cpp)
-# target_link_libraries(load-omz ${test_lib})
-=======
 add_executable(save-osc SaveOSC.cpp)
 target_link_libraries(save-osc
                       zynaddsubfx_core zynaddsubfx_nio
                       zynaddsubfx_gui_bridge
                       ${GUI_LIBRARIES} ${NIO_LIBRARIES} ${AUDIO_LIBRARIES})
->>>>>>> 426b9b21
 
 
 #message(STATUS "Plugin Test ${GUI_LIBRARIES} ${NIO_LIBRARIES} ${AUDIO_LIBRARIES}")
