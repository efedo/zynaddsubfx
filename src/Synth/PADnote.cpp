--- conflicted
+++ resolved
@@ -28,15 +28,9 @@
 #include "../Params/FilterParams.h"
 #include "../Misc/Util.h"
 
-<<<<<<< HEAD
 PADnote::PADnote(const PADnoteParameters *parameters,
-                 SynthParams pars)
-    :SynthNote(pars), pars(*parameters)
-=======
-PADnote::PADnote(PADnoteParameters *parameters,
                  SynthParams pars, const int& interpolation)
     :SynthNote(pars), pars(*parameters), interpolation(interpolation)
->>>>>>> 80d8dd10
 {
     firsttime = true;
     setup(pars.frequency, pars.velocity, pars.portamento, pars.note);
@@ -176,7 +170,7 @@
 {
     SynthParams sp{memory, ctl, synth, time, legato.param.freq, velocity, 
                    (bool)portamento, legato.param.midinote, true};
-    return memory.alloc<PADnote>(&pars, sp);
+    return memory.alloc<PADnote>(&pars, sp, interpolation);
 }
 
 void PADnote::legatonote(LegatoParams pars)
