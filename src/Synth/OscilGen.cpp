--- conflicted
+++ resolved
@@ -657,13 +657,8 @@
     normalize(freqs);
 
     for(int i = 0; i < synth->oscilsize / 2; ++i) {
-<<<<<<< HEAD
         float mag   = abs(oscilFFTfreqs, i);
         float phase = M_PI_2 - arg(oscilFFTfreqs, i);
-=======
-        float mag   = abs(freqs, i);
-        float phase = arg(freqs, i);
->>>>>>> f92d9fd5
 
         switch(Psatype) {
             case 1:
