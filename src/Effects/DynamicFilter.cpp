--- conflicted
+++ resolved
@@ -60,19 +60,11 @@
     const REALTYPE freq = filterpars->getfreq();
     const REALTYPE q    = filterpars->getq();
 
-<<<<<<< HEAD
-    for(int i = 0; i < SOUND_BUFFER_SIZE; i++) {
-        efxoutl[i] = smp.l()[i];
-        efxoutr[i] = smp.r()[i];
-
-        const REALTYPE x = (fabs(smp.l()[i]) + fabs(smp.l()[i])) * 0.5;
-=======
     for(i = 0; i < SOUND_BUFFER_SIZE; i++) {
         efxoutl[i] = smp.l[i];
         efxoutr[i] = smp.r[i];
 
-        REALTYPE x = (fabs(smp.l[i]) + fabs(smp.l[i])) * 0.5;
->>>>>>> b683bf98
+        const REALTYPE x = (fabs(smp.l[i]) + fabs(smp.l[i])) * 0.5;
         ms1 = ms1 * (1.0 - ampsmooth) + x * ampsmooth + 1e-10;
     }
 
