--- conflicted
+++ resolved
@@ -35,173 +35,8 @@
 decl {\#include "../Params/EnvelopeParams.h"} {public local
 } 
 
-<<<<<<< HEAD
-class EnvelopeFreeEdit {: {public Fl_Box}
-} {
-  Function {EnvelopeFreeEdit(int x,int y, int w, int h, const char *label=0):Fl_Box(x,y,w,h,label)} {} {
-    code {env=NULL;
-pair=NULL;} {}
-  }
-  Function {init(EnvelopeParams *env_)} {} {
-    code {env=env_;
-oldx=-1;
-currentpoint=-1;
-cpx=0;
-lastpoint=-1;
-ctrldown=false;} {}
-  }
-  Function {setpair(Fl_Box *pair_)} {} {
-    code {pair=pair_;} {}
-  }
-  Function {getpointx(int n)} {return_type int
-  } {
-    code {int lx=w()-10;
-int npoints=env->Penvpoints;
-
-float  sum=0;
-for (int i=1;i<npoints;i++) sum+=env->getdt(i)+1;
-
-float sumbefore=0;//the sum of all points before the computed point
-for (int i=1;i<=n;i++) sumbefore+=env->getdt(i)+1;
-
-return((int) (sumbefore/(float) sum*lx));} {}
-  }
-  Function {getpointy(int n)} {return_type int
-  } {
-    code {int ly=h()-10;
-
-return((int) ((1.0-env->Penvval[n]/127.0)*ly));} {}
-  }
-  Function {getnearest(int x,int y)} {return_type int
-  } {
-    code {x-=5;y-=5;
-
-int nearestpoint=0;
-int nearestval=1000000;//a big value
-for (int i=0;i<env->Penvpoints;i++){
-   int distance=abs(x-getpointx(i))+abs(y-getpointy(i));
-   if (distance<nearestval) {
-     nearestpoint=i;
-     nearestval=distance;  
-   };
-};
-return(nearestpoint);} {}
-  }
-  Function {draw()} {private
-  } {
-    code {int ox=x(),oy=y(),lx=w(),ly=h();
-if (env->Pfreemode==0) env->converttofree();
-int npoints=env->Penvpoints;
-
-if (active_r()) fl_color(FL_BLACK);
-    else fl_color(90,90,90);
-if (!active_r()) currentpoint=-1;
-
-fl_rectf(ox,oy,lx,ly);
-
-ox+=5;oy+=5;lx-=10;ly-=10;
-
-//draw the lines
-fl_color(FL_GRAY);
-
-fl_line_style(FL_SOLID);
-fl_line(ox+2,oy+ly/2,ox+lx-2,oy+ly/2);
-
-//draws the evelope points and lines
-Fl_Color alb=FL_WHITE;
-if (!active_r()) alb=fl_rgb_color(180,180,180);
-fl_color(alb);
-int oldxx=0,xx=0,oldyy=0,yy=getpointy(0);
-fl_rectf(ox-3,oy+yy-3,6,6);
-for (int i=1;i<npoints;i++){
-    oldxx=xx;oldyy=yy;
-    xx=getpointx(i);yy=getpointy(i);
-    if (i==currentpoint) fl_color(FL_RED);
-        else fl_color(alb);
-    fl_line(ox+oldxx,oy+oldyy,ox+xx,oy+yy);
-    fl_rectf(ox+xx-3,oy+yy-3,6,6);
-};
-
-//draw the last moved point point (if exists)
-if (lastpoint>=0){
-    fl_color(FL_CYAN);
-    fl_rectf(ox+getpointx(lastpoint)-5,oy+getpointy(lastpoint)-5,10,10);
-};
-
-//draw the sustain position
-if (env->Penvsustain>0){
-    fl_color(FL_YELLOW);
-    xx=getpointx(env->Penvsustain);
-    fl_line(ox+xx,oy+0,ox+xx,oy+ly);
-};
-
-//Show the envelope duration and the current line duration
-fl_font(FL_HELVETICA|FL_BOLD,10);
-float time=0.0;
-if (currentpoint<=0 && (!ctrldown||lastpoint <= 0)){
-   fl_color(alb);
-   for (int i=1;i<npoints;i++) time+=env->getdt(i);
-} else {
-   fl_color(255,0,0);
-   time=env->getdt(lastpoint);
-};
-char tmpstr[20];
-if (time<1000.0) snprintf((char *)&tmpstr,20,"%.1fms",time);
-     else snprintf((char *)&tmpstr,20,"%.2fs",time/1000.0);
-fl_draw(tmpstr,ox+lx-20,oy+ly-10,20,10,FL_ALIGN_RIGHT,NULL,0);
-if (lastpoint>=0){
-    snprintf((char *)&tmpstr,20,"%d", env->Penvval[lastpoint]);
-    fl_draw(tmpstr,ox+lx-20,oy+ly-23,20,10,FL_ALIGN_RIGHT,NULL,0);
-}} {}
-  }
-  Function {handle(int event)} {return_type int
-  } {
-    code {int x_=Fl::event_x()-x();
-int y_=Fl::event_y()-y();
-
-// Some window magic makes us lose focus, so reassert it.
-if (event==FL_ENTER)
-    Fl::focus(this);
-
-if ((event==FL_KEYDOWN || event==FL_KEYUP)){
-   int key = Fl::event_key();
-   if (key==FL_Control_L || key==FL_Control_R){
-        ctrldown = (event==FL_KEYDOWN);
-        redraw();
-        if (pair!=NULL) pair->redraw();
-    }
-}
-
-if (event==FL_MOUSEWHEEL && lastpoint>=0) {
-    if (!ctrldown) {
-        int ny=env->Penvval[lastpoint] - Fl::event_dy();
-        env->Penvval[lastpoint]=ny < 0 ? 0 : ny > 127 ? 127 : ny;
-    } else if (lastpoint > 0) {
-        int newdt = Fl::event_dy() + env->Penvdt[lastpoint];
-        env->Penvdt[lastpoint] = newdt < 0 ? 0 : newdt > 127 ? 127 : newdt;
-    }
-    redraw();
-    if (pair!=NULL) pair->redraw();
-}
-
-if (event==FL_PUSH) {
-  currentpoint=getnearest(x_,y_);
-  cpx=x_;
-  cpdt=env->Penvdt[currentpoint];
-  lastpoint=currentpoint;
-  redraw();
-  if (pair!=NULL) pair->redraw();
-};
-
-if (event==FL_RELEASE){
-  currentpoint=-1;
-  redraw();
-  if (pair!=NULL) pair->redraw();
-};
-=======
 decl {\#include <FL/Fl_Box.H>} {public local
 } 
->>>>>>> f92d9fd5
 
 decl {\#include <FL/fl_draw.H>} {public local
 } 
@@ -215,19 +50,7 @@
 decl {\#include "common.H"} {public local
 } 
 
-<<<<<<< HEAD
-return(1);} {}
-  }
-  decl {Fl_Box *pair;} {}
-  decl {EnvelopeParams *env;} {}
-  decl {int oldx,oldy;} {}
-  decl {int currentpoint,cpx,cpdt;} {}
-  decl {int lastpoint;} {public
-  }
-  decl {bool ctrldown;} {}
-=======
 decl {\#include "EnvelopeFreeEdit.h"} {public local
->>>>>>> f92d9fd5
 } 
 
 class EnvelopeUI {open : {public Fl_Osc_Group,PresetsUI_}
@@ -341,27 +164,11 @@
 freeedit->redraw();
 envfree->redraw();}
         tooltip {Sustain (0 is disabled)} xywh {315 155 40 15} type Simple labelsize 11 align 4 minimum 0 maximum 127 step 1
-<<<<<<< HEAD
-        code0 {o->value(env->Penvsustain);}
-        code1 {if (env->Pfreemode==0) o->hide();}
-        code2 {o->maximum(env->Penvpoints-2);}
-      }
-      Fl_Button {} {
-        label C
-        callback {presetsui->copy(env);}
-        xywh {465 160 15 15} box THIN_UP_BOX color 179 labelfont 1 labelsize 10 labelcolor 55
-      }
-      Fl_Button {} {
-        label P
-        callback {presetsui->paste(env,this);}
-        xywh {482 160 15 15} box THIN_UP_BOX color 179 labelfont 1 labelsize 10 labelcolor 55
-=======
         code0 {//o->value(Penvsustain);}
         code1 {//if (Pfreemode==0) o->hide();}
         code2 {//o->maximum(Penvpoints-2);}
         code3 {o->init("Penvsustain");}
         class Fl_Osc_Counter
->>>>>>> f92d9fd5
       }
     }
   }
@@ -433,22 +240,8 @@
         Fl_Check_Button e1linearenvelope {
           label L
           tooltip {The evelope is linear} xywh {180 20 15 15} down_box DOWN_BOX labelsize 10 align 4
-<<<<<<< HEAD
-          code0 {o->value(env->Plinearenvelope);}
-        }
-        Fl_Button {} {
-          label C
-          callback {presetsui->copy(env);}
-          xywh {150 5 15 15} box THIN_UP_BOX color 179 labelfont 1 labelsize 10 labelcolor 55
-        }
-        Fl_Button {} {
-          label P
-          callback {presetsui->paste(env,this);}
-          xywh {167 5 15 15} box THIN_UP_BOX color 179 labelfont 1 labelsize 10 labelcolor 55
-=======
           code0 {o->init("Plinearenvelope");}
           class Fl_Osc_Check
->>>>>>> f92d9fd5
         }
       }
     }
@@ -510,22 +303,8 @@
         Fl_Check_Button e2forcedrelease {
           label frcR
           tooltip {Forced release} xywh {180 25 15 25} down_box DOWN_BOX labelsize 10 align 6
-<<<<<<< HEAD
-          code0 {o->value(env->Pforcedrelease);}
-        }
-        Fl_Button {} {
-          label C
-          callback {presetsui->copy(env);}
-          xywh {155 5 15 15} box THIN_UP_BOX color 179 labelfont 1 labelsize 10 labelcolor 55
-        }
-        Fl_Button {} {
-          label P
-          callback {presetsui->paste(env,this);}
-          xywh {172 5 15 15} box THIN_UP_BOX color 179 labelfont 1 labelsize 10 labelcolor 55
-=======
           code0 {o->init("Pforcedrelease");}
           class Fl_Osc_Check
->>>>>>> f92d9fd5
         }
       }
       Fl_Button {} {
@@ -614,19 +393,6 @@
           callback {freemodeeditwindow->show();}
           xywh {255 5 15 15} labelfont 1 labelsize 10
         }
-<<<<<<< HEAD
-        Fl_Button {} {
-          label C
-          callback {presetsui->copy(env);}
-          xywh {220 5 15 15} box THIN_UP_BOX color 179 labelfont 1 labelsize 10 labelcolor 55
-        }
-        Fl_Button {} {
-          label P
-          callback {presetsui->paste(env,this);}
-          xywh {237 5 15 15} box THIN_UP_BOX color 179 labelfont 1 labelsize 10 labelcolor 55
-        }
-=======
->>>>>>> f92d9fd5
       }
     }
   }
@@ -688,22 +454,8 @@
         Fl_Check_Button e4forcedrelease {
           label frcR
           tooltip {Forced release} xywh {180 25 15 25} down_box DOWN_BOX labelsize 10 align 6
-<<<<<<< HEAD
-          code0 {o->value(env->Pforcedrelease);}
-        }
-        Fl_Button {} {
-          label C
-          callback {presetsui->copy(env);}
-          xywh {155 5 15 15} box THIN_UP_BOX color 179 labelfont 1 labelsize 10 labelcolor 55
-        }
-        Fl_Button {} {
-          label P
-          callback {presetsui->paste(env,this);}
-          xywh {172 5 15 15} box THIN_UP_BOX color 179 labelfont 1 labelsize 10 labelcolor 55
-=======
           code0 {o->init("Pforcedrelease");}
           class Fl_Osc_Check
->>>>>>> f92d9fd5
         }
       }
       Fl_Button {} {
@@ -738,23 +490,13 @@
         }
         Fl_Button {} {
           label C
-<<<<<<< HEAD
-          callback {presetsui->copy(env);}
+          callback {/*presetsui->copy(env);*/}
           xywh {150 5 15 15} box THIN_UP_BOX color 179 labelfont 1 labelsize 10 labelcolor 55
-        }
-        Fl_Button {} {
-          label P
-          callback {presetsui->paste(env,this);}
-          xywh {167 5 15 15} box THIN_UP_BOX color 179 labelfont 1 labelsize 10 labelcolor 55
-=======
-          callback {/*presetsui->copy(env);*/}
-          xywh {150 5 15 15} box THIN_UP_BOX color 179 labelfont 1 labelsize 10 labelcolor 7
         }
         Fl_Button {} {
           label P
           callback {/*presetsui->paste(env,this);*/}
-          xywh {167 5 15 15} box THIN_UP_BOX color 179 labelfont 1 labelsize 10 labelcolor 7
->>>>>>> f92d9fd5
+          xywh {167 5 15 15} box THIN_UP_BOX color 179 labelfont 1 labelsize 10 labelcolor 55
         }
       }
     }
@@ -883,13 +625,7 @@
 	else
         linearenvelopecheck->show();
 
-<<<<<<< HEAD
-forcedreleasecheck->value(env->Pforcedrelease);
-if (env->Pfreemode==0) forcedreleasecheck->hide();
-	else forcedreleasecheck->show();
-=======
     forcedreleasecheck->value(Pforcedrelease);
->>>>>>> f92d9fd5
 
 if (env->Pfreemode==0){
 	addpoint->hide();
@@ -899,57 +635,6 @@
 	deletepoint->show();
 }
 
-<<<<<<< HEAD
-freeedit->redraw();
-
-if (env->Pfreemode==0){
-   switch(env->Envmode){
-         case(1):
-         case(2):
-		e1adt->value(env->PA_dt);
-		e1ddt->value(env->PD_dt);
-		e1sval->value(env->PS_val);
-		e1rdt->value(env->PR_dt);
-		e1envstretch->value(env->Penvstretch);
-		e1linearenvelope->value(env->Plinearenvelope);
-		e1forcedrelease->value(env->Pforcedrelease);
-         break;
-         case(3):
-		e2aval->value(env->PA_val);
-		e2adt->value(env->PA_dt);
-		e2rdt->value(env->PR_dt);
-		e2rval->value(env->PR_val);
-		e2envstretch->value(env->Penvstretch);
-		e2forcedrelease->value(env->Pforcedrelease);
-         break; 
-         case(4):
-		e3aval->value(env->PA_val);
-		e3adt->value(env->PA_dt);
-		e3dval->value(env->PD_val);
-		e3ddt->value(env->PD_dt);
-		e3rdt->value(env->PR_dt);
-		e3rval->value(env->PR_val);
-		e3envstretch->value(env->Penvstretch);
-		e3forcedrelease->value(env->Pforcedrelease);
-         break; 
-         case(5):
-		e4aval->value(env->PA_val);
-		e4adt->value(env->PA_dt);
-		e4rdt->value(env->PR_dt);
-		e4rval->value(env->PR_val);
-		e4envstretch->value(env->Penvstretch);
-		e4forcedrelease->value(env->Pforcedrelease);
-         break;
-         default:
-         break; 
-   };
-}else{
-       envfree->redraw();
-};
-
-
-=======
->>>>>>> f92d9fd5
 envADSR->hide();
 envASR->hide();
 envADSRfilter->hide();
