--- conflicted
+++ resolved
@@ -355,106 +355,11 @@
 basefuncdisplaygroup->redraw();
 redrawoscil();
 
-<<<<<<< HEAD
-if ((oscil->Pcurrentbasefunc==0)||(oscil->Pcurrentbasefunc==127)) basefuncmodulation->deactivate();
-      else basefuncmodulation->activate();}
-          xywh {370 285 90 15} down_box BORDER_BOX labelsize 10 align 5 textsize 11
-        } {
-          MenuItem {} {
-            label Sine
-            xywh {10 10 100 20} labelfont 1 labelsize 11
-          }
-          MenuItem {} {
-            label Triangle
-            xywh {20 20 100 20} labelfont 1 labelsize 11
-          }
-          MenuItem {} {
-            label Pulse
-            xywh {30 30 100 20} labelfont 1 labelsize 11
-          }
-          MenuItem {} {
-            label Saw
-            xywh {40 40 100 20} labelfont 1 labelsize 11
-          }
-          MenuItem {} {
-            label Power
-            xywh {50 50 100 20} labelfont 1 labelsize 11
-          }
-          MenuItem {} {
-            label Gauss
-            xywh {50 50 100 20} labelfont 1 labelsize 11
-          }
-          MenuItem {} {
-            label Diode
-            xywh {60 60 100 20} labelfont 1 labelsize 11
-          }
-          MenuItem {} {
-            label AbsSine
-            xywh {70 70 100 20} labelfont 1 labelsize 11
-          }
-          MenuItem {} {
-            label PulseSine
-            xywh {80 80 100 20} labelfont 1 labelsize 11
-          }
-          MenuItem {} {
-            label StrchSine
-            xywh {90 90 100 20} labelfont 1 labelsize 11
-          }
-          MenuItem {} {
-            label Chirp
-            xywh {100 100 100 20} labelfont 1 labelsize 11
-          }
-          MenuItem {} {
-            label AbsStrSine
-            xywh {102 102 100 20} labelfont 1 labelsize 11
-          }
-          MenuItem {} {
-            label Chebyshev
-            xywh {112 112 100 20} labelfont 1 labelsize 11
-          }
-          MenuItem {} {
-            label Sqr
-            xywh {122 122 100 20} labelfont 1 labelsize 11
-          }
-          MenuItem {} {
-            label Spike
-            xywh {122 122 100 20} labelfont 1 labelsize 11
-          }
-          MenuItem {} {
-            label Circle
-            xywh {122 122 100 20} labelfont 1 labelsize 11
-          }
-        }
-        Fl_Box {} {
-          label {Base Func.}
-          xywh {480 10 110 20} labelfont 1
-        }
-        Fl_Group {} {open
-          xywh {370 30 350 50} box THIN_DOWN_BOX color 32 selection_color 218 labelcolor 63
-          code0 {OscilSpectrum *spc=new OscilSpectrum (o->x(),o->y(),o->w(),o->h(),"");}
-          code1 {spc->init(oscil,1,master);}
-        } {}
-        Fl_Value_Output bfparval {
-          label {Par.}
-          xywh {490 285 25 15} labelsize 12 minimum -63 maximum 63 step 1
-        }
-        Fl_Group basefuncmodulation {
-          xywh {550 276 169 25} box UP_FRAME
-          code0 {if ((oscil->Pcurrentbasefunc==0)||(oscil->Pcurrentbasefunc==127)) basefuncmodulation->deactivate();}
-        } {
-          Fl_Choice bfmodtype {
-            label {B.F.Mod.}
-            callback {oscil->Pbasefuncmodulation=(int) o->value();
-basefuncdisplaygroup->redraw();
-redrawoscil();}
-            tooltip {Base function modulation} xywh {601 281 50 15} down_box BORDER_BOX labelsize 10 textsize 10
-=======
 //if ((oscil->Pcurrentbasefunc==0)||(oscil->Pcurrentbasefunc==127)) basefuncmodulation->deactivate();
       //else basefuncmodulation->activate();}
             xywh {375 290 90 15} down_box BORDER_BOX labelsize 10 align 5 when 1 textsize 11
             code0 {o->init("currentbasefunc");}
             class Fl_Osc_Choice
->>>>>>> f92d9fd5
           } {
             MenuItem {} {
               label Sine
@@ -640,24 +545,10 @@
 //harmonics->redraw();
 osc->requestValue(loc+"prepare");
 redrawoscil();}
-<<<<<<< HEAD
-        xywh {670 505 55 15} box THIN_UP_BOX labelfont 1 labelsize 11
-      }
-      Fl_Group {} {
-        xywh {136 308 150 30} box UP_FRAME
-      } {
-        Fl_Choice wshbutton {
-          label {Wsh.}
-          callback {oscil->Pwaveshapingfunction=(int) o->value();
-basefuncdisplaygroup->redraw();
-redrawoscil();} open
-          tooltip {Waveshaping function} xywh {166 313 55 20} down_box BORDER_BOX labelsize 10 textsize 10
-=======
           xywh {675 510 55 15} box THIN_UP_BOX labelfont 1 labelsize 11
         }
         Fl_Group {} {
           xywh {140 313 150 30} box UP_FRAME
->>>>>>> f92d9fd5
         } {
           Fl_Choice wshbutton {
             label {Wsh.}
@@ -739,84 +630,6 @@
             xywh {233 321 25 15} labelsize 12 minimum -63 maximum 63 step 1
           }
         }
-<<<<<<< HEAD
-        Fl_Dial wshpar {
-          callback {oscil->Pwaveshaping=(int)o->value()+64;
-wsparval->value(oscil->Pwaveshaping-64);
-redrawoscil();}
-          tooltip {Waveshaping Parameter} xywh {261 313 20 20} minimum -64 maximum 63 step 1
-          class WidgetPDial
-        }
-        Fl_Value_Output wsparval {
-          xywh {229 316 25 15} labelsize 12 minimum -63 maximum 63 step 1
-        }
-      }
-      Fl_Check_Button autoclearbutton {
-        label {Clr.}
-        tooltip {Auto clear when using the oscillator as base function} xywh {94 313 38 20} box THIN_UP_BOX value 1 labelfont 1 labelsize 10
-      }
-      Fl_Group {} {
-        xywh {287 308 155 30} box UP_FRAME
-      } {
-        Fl_Choice fltbutton {
-          label Filter
-          callback {oscil->Pfiltertype=(int) o->value();
-
-redrawoscil();}
-          tooltip {Oscillator's filter type} xywh {317 313 50 20} down_box BORDER_BOX labelsize 10 textsize 10
-        } {
-          MenuItem {} {
-            label None
-            xywh {35 35 100 20} labelfont 1 labelsize 10
-          }
-          MenuItem {} {
-            label LP1
-            xywh {45 45 100 20} labelfont 1 labelsize 10
-          }
-          MenuItem {} {
-            label HP1a
-            xywh {55 55 100 20} labelfont 1 labelsize 10
-          }
-          MenuItem {} {
-            label HP1b
-            xywh {65 65 100 20} labelfont 1 labelsize 10
-          }
-          MenuItem {} {
-            label BP1
-            xywh {75 75 100 20} labelfont 1 labelsize 10
-          }
-          MenuItem {} {
-            label BS1
-            xywh {85 85 100 20} labelfont 1 labelsize 10
-          }
-          MenuItem {} {
-            label LP2
-            xywh {55 55 100 20} labelfont 1 labelsize 10
-          }
-          MenuItem {} {
-            label HP2
-            xywh {65 65 100 20} labelfont 1 labelsize 10
-          }
-          MenuItem {} {
-            label BP2
-            xywh {65 65 100 20} labelfont 1 labelsize 10
-          }
-          MenuItem {} {
-            label BS2
-            xywh {75 75 100 20} labelfont 1 labelsize 10
-          }
-          MenuItem {} {
-            label Cos
-            xywh {75 75 100 20} labelfont 1 labelsize 10
-          }
-          MenuItem {} {
-            label Sin
-            xywh {85 85 100 20} labelfont 1 labelsize 10
-          }
-          MenuItem {} {
-            label LSh
-            xywh {95 95 100 20} labelfont 1 labelsize 10
-=======
         Fl_Light_Button autoclearbutton {
           label {Clr.}
           tooltip {Auto clear when using the oscillator as base function} xywh {100 318 35 20} box THIN_UP_BOX value 1 labelfont 1 labelsize 10
@@ -889,7 +702,6 @@
               label S
               xywh {110 110 100 20} labelfont 1 labelsize 10
             }
->>>>>>> f92d9fd5
           }
           Fl_Dial filtervalue1 {
             callback {redrawoscil();}
@@ -897,58 +709,12 @@
             code0 {o->init("filterpar1");}
             class Fl_Osc_Dial
           }
-<<<<<<< HEAD
-        }
-        Fl_Dial filtervalue1 {
-          callback {oscil->Pfilterpar1=(int)o->value();
-
-redrawoscil();}
-          tooltip {Oscillator's filter parameter1} xywh {369 313 20 20} maximum 127 step 1
-          class WidgetPDial
-        }
-        Fl_Check_Button filterpref {
-          label p
-          callback {oscil->Pfilterbeforews=(int)o->value();
-
-redrawoscil();}
-          tooltip {Apply the filter before the waveshaping} xywh {417 313 20 20} down_box DOWN_BOX labelsize 10 align 24
-        }
-        Fl_Dial filtervalue2 {
-          callback {oscil->Pfilterpar2=(int)o->value();
-
-redrawoscil();}
-          tooltip {Oscillator's filter parameter2} xywh {394 313 20 20} maximum 127 step 1
-          class WidgetPDial
-        }
-      }
-      Fl_Group {} {
-        xywh {594 308 135 30} box UP_FRAME
-      } {
-        Fl_Choice sabutton {
-          label {Sp.adj.}
-          callback {oscil->Psatype=(int) o->value();
-redrawoscil();}
-          tooltip {Oscillator's spectrum adjust} xywh {635 313 60 20} down_box BORDER_BOX labelsize 10 textsize 10
-        } {
-          MenuItem {} {
-            label None
-            xywh {55 55 100 20} labelfont 1 labelsize 10
-          }
-          MenuItem {} {
-            label Pow
-            xywh {65 65 100 20} labelfont 1 labelsize 10
-          }
-          MenuItem {} {
-            label ThrsD
-            xywh {75 75 100 20} labelfont 1 labelsize 10
-=======
           Fl_Check_Button filterpref {
             label p
             callback {//oscil->Pfilterbeforews=(int)o->value();
 
 redrawoscil();}
             tooltip {Apply the filter before the waveshaping} xywh {420 318 20 20} down_box DOWN_BOX labelsize 10 align 24
->>>>>>> f92d9fd5
           }
           Fl_Dial filtervalue2 {
             callback {redrawoscil();}
@@ -964,10 +730,6 @@
             label {Sp.adj.}
             callback {//oscil->Psatype=(int) o->value();
 redrawoscil();}
-<<<<<<< HEAD
-          tooltip {Oscillator's spectrum adjust parameter} xywh {702 313 20 20} maximum 127 step 1
-          class WidgetPDial
-=======
             tooltip {Oscillator's spectrum adjust} xywh {635 318 60 20} down_box BORDER_BOX labelsize 10 when 1 textsize 10
             code0 {o->init("satype");}
             class Fl_Osc_Choice
@@ -995,7 +757,6 @@
             code0 {o->init("sapar");}
             class Fl_Osc_Dial
           }
->>>>>>> f92d9fd5
         }
         Fl_Group {} {
           xywh {670 345 65 65} box UP_FRAME
@@ -1088,22 +849,6 @@
             xywh {675 450 55 10} type {Horz Knob} box NO_BOX maximum 100 step 1 value 50
           }
         }
-<<<<<<< HEAD
-      }
-      Fl_Group {} {
-        xywh {443 308 150 30} box UP_FRAME
-      } {
-        Fl_Choice modtype {
-          label {Mod.}
-          callback {oscil->Pmodulation=(int) o->value();
-
-redrawoscil();}
-          tooltip modulation xywh {476 315 50 15} down_box BORDER_BOX labelsize 10 textsize 10
-        } {
-          MenuItem {} {
-            label None
-            xywh {60 60 100 20} labelfont 1 labelsize 10
-=======
         Fl_Group {} {
           xywh {445 313 150 30} box UP_FRAME
         } {
@@ -1132,7 +877,6 @@
               label Pow
               xywh {95 95 100 20} labelfont 1 labelsize 10
             }
->>>>>>> f92d9fd5
           }
           Fl_Dial modpar1 {
             callback {redrawoscil();}
@@ -1153,75 +897,27 @@
             class Fl_Osc_Dial
           }
         }
-<<<<<<< HEAD
-        Fl_Dial modpar1 {
-          callback {oscil->Pmodulationpar1=(int)o->value();
-
-redrawoscil();}
-          tooltip {Oscillator's modulation parameter 1} xywh {534 315 15 15} maximum 127 step 1
-          class WidgetPDial
-        }
-        Fl_Dial modpar2 {
-          callback {oscil->Pmodulationpar2=(int)o->value();
-
-redrawoscil();}
-          tooltip {Oscillator's modulation parameter 2} xywh {554 315 15 15} maximum 127 step 1
-          class WidgetPDial
-        }
-        Fl_Dial modpar3 {
-          callback {oscil->Pmodulationpar3=(int)o->value();
-redrawoscil();}
-          tooltip {Oscillator's modulation parameter 3} xywh {574 315 15 15} maximum 127 step 1
-          class WidgetPDial
-        }
-      }
-      Fl_Button {} {
-        label Sine
-        callback {if (!fl_choice("Convert to SINE?","No","Yes",NULL)) return;
-=======
         Fl_Button {} {
           label Sine
           callback {if (!fl_choice("Convert to SINE?","No","Yes",NULL)) return;
->>>>>>> f92d9fd5
 
 osc->requestValue(loc+"convert2sine");
 
 redrawoscil();
 refresh();}
-<<<<<<< HEAD
-        xywh {670 525 55 15} box THIN_UP_BOX labelfont 1 labelsize 11
-      }
-      Fl_Button {} {
-        label C
-        callback {presetsui->copy(oscil);}
-        xywh {670 545 25 15} box THIN_UP_BOX color 179 labelfont 1 labelsize 11 labelcolor 55
-      }
-      Fl_Button {} {
-        label P
-        callback {presetsui->paste(oscil,this);}
-        xywh {700 545 25 15} box THIN_UP_BOX color 179 labelfont 1 labelsize 11 labelcolor 55
-      }
-      Fl_Scroll _this_has_to_be_the_last {
-        xywh {5 340 660 250} type HORIZONTAL box FLAT_BOX
-      } {
-        Fl_Pack harmonics {open
-          xywh {10 345 650 225} type HORIZONTAL
-          code0 {for (int i=0;i<MAX_AD_HARMONICS;i++){h[i]=new Oscilharmonic(0,0,20,o->h(),"");h[i]->init(oscil,i,oscildisplaygroup,oldosc,cbwidget,applybutton,master);}}
-        } {}
-=======
           xywh {675 530 55 15} box THIN_UP_BOX labelfont 1 labelsize 11
         }
         Fl_Button {} {
           label C
           callback {//presetsui->copy(oscil);
 //TODO FIXME}
-          xywh {675 550 25 15} box THIN_UP_BOX color 179 labelfont 1 labelsize 11 labelcolor 7
+          xywh {675 550 25 15} box THIN_UP_BOX color 179 labelfont 1 labelsize 11 labelcolor 55
         }
         Fl_Button {} {
           label P
           callback {//presetsui->paste(oscil,this);
 //TODO FIXME}
-          xywh {705 550 25 15} box THIN_UP_BOX color 179 labelfont 1 labelsize 11 labelcolor 7
+          xywh {705 550 25 15} box THIN_UP_BOX color 179 labelfont 1 labelsize 11 labelcolor 55
         }
         Fl_Scroll _this_has_to_be_the_last {
           xywh {10 345 660 250} type HORIZONTAL box FLAT_BOX
@@ -1231,7 +927,6 @@
             code0 {for (int i=0;i<MAX_AD_HARMONICS;i++){h[i]=new Oscilharmonic(0,0,20,o->h(),"");h[i]->init(i,oscildisplaygroup,loc,osc);}}
           } {}
         }
->>>>>>> f92d9fd5
       }
     }
   }
