# data file for the Fltk User Interface Designer (fluid)
version 1.0302 
header_name {.h} 
code_name {.cc}
decl {//Copyright (c) 2002-2005 Nasca Octavian Paul} {private local
} 

decl {//License: GNU GPL version 2 or later} {private local
} 

decl {\#include "../Params/ADnoteParameters.h"} {public local
} 

decl {\#include "../Misc/Util.h"} {public local
} 

decl {\#include "ResonanceUI.h"} {public local
} 

decl {\#include "Fl_Osc_Slider.H"} {public local
} 

decl {\#include <FL/Fl_Box.H>} {public local
} 

decl {\#include <FL/Fl_Group.H>} {public local
} 

decl {\#include <math.h>} {private local
} 

decl {\#include <stdio.h>} {private local
} 

decl {\#include <stdlib.h>} {private local
} 

decl {\#include <string.h>} {private local
} 

decl {\#include "Fl_Osc_Pane.H"} {public local
} 

decl {\#include "Fl_Osc_Dial.H"} {public local
} 

decl {\#include "Fl_Osc_Check.H"} {public local
} 

decl {\#include "Fl_Osc_Choice.H"} {public local
} 

decl {\#include "Fl_Osc_Slider.H"} {public local
} 

decl {\#include "Fl_Osc_VSlider.H"} {public local
} 

decl {\#include "Fl_Oscilloscope.h"} {public local
} 

decl {\#include "EnvelopeUI.h"} {public local
} 

decl {\#include "LFOUI.h"} {public local
} 

decl {\#include "FilterUI.h"} {public local
} 

decl {\#include "OscilGenUI.h"} {public local
} 

decl {\#include "PresetsUI.h"} {public local
} 

class ADvoicelistitem {open : {public Fl_Osc_Group}
} {
  Function {make_window()} {open private
  } {
    Fl_Window ADnoteVoiceListItem {open
      private xywh {346 881 615 100} type Double box UP_FRAME
      class Fl_Osc_Group visible
    } {
      Fl_Box {} {
        xywh {0 0 0 0}
        code0 {ADnoteVoiceListItem->base = loc;}
      }
      Fl_Group voicelistitemgroup {open
        private xywh {50 0 570 25}
        class Fl_Osc_Group
      } {
        Fl_Value_Slider voicevolume {
          tooltip Volume xywh {90 5 115 20} type {Horz Knob} box NO_BOX labelsize 8 align 5 maximum 127 step 1
          code1 {o->init("PVolume");}
          class Fl_Osc_VSlider
        }
        Fl_Check_Button voiceresonanceenabled {
          tooltip {Resonance On/Off} xywh {245 7 15 17} down_box DOWN_BOX labeltype EMBOSSED_LABEL labelfont 1 labelsize 11 align 4
          code0 {o->init("Presonance");}
          class Fl_Osc_Check
        }
        Fl_Value_Slider voicelfofreq {
          tooltip {Frequency LFO amount} xywh {500 5 115 20} type {Horz Knob} box NO_BOX labelsize 8 align 5 maximum 127 step 1
          code0 {o->init("FreqLfo/Pintensity");}
          class Fl_Osc_Slider
        }
        Fl_Dial voicepanning {
          tooltip {Panning (leftmost is Random)} xywh {215 5 20 20} box ROUND_UP_BOX labelsize 10 align 4 maximum 127 step 1
          code0 {o->init("PPanning");}
          class Fl_Osc_Dial
        }
        Fl_Group voiceoscil {open
          xywh {60 5 30 20} box THIN_DOWN_BOX color 32 selection_color 71 labelcolor 179
          code0 {voiceoscil->ext = "oscil/";}
          code1 {oscil=new Fl_Oscilloscope(o->x(),o->y(),o->w(),o->h(),"");}
          code2 {oscil->init(false);}
          class Fl_Osc_Group
        } {}
        Fl_Value_Output detunevalueoutput {
          callback {/*o->value(getdetune((pars->VoicePar[nvoice].PDetuneType==0)?(pars->GlobalPar.PDetuneType) : (pars->VoicePar[nvoice].PDetuneType),0,pars->VoicePar[nvoice].PDetune)*pars->getBandwidthDetuneMultiplier());*/}
          xywh {265 5 45 20} labelsize 10 align 5 minimum -5000 maximum 5000 step 0.01 textfont 1 textsize 10
          code0 {/*o->value(getdetune(pars->VoicePar[nvoice].PDetuneType,0,pars->VoicePar[nvoice].PDetune)*pars->getBandwidthDetuneMultiplier());*/}
        }
        Fl_Slider voicedetune {
          callback {//detunevalueoutput->do_callback();}
          tooltip {Fine Detune (cents)} xywh {315 5 185 20} type {Horz Knob} box NO_BOX minimum -8192 maximum 8191 step 1
          code0 {o->init("PDetune",'i');}
          class Fl_Osc_Slider
        }
        Fl_Box noiselabel {
          label N
          xywh {65 5 20 20} labelfont 1 labelsize 13 labelcolor 7
        }
        Fl_Check_Button noisehack {
          callback {if (o->value()==0) {
  noiselabel->hide();
  voiceresonanceenabled->activate();
  detunevalueoutput->activate();
  voicedetune->activate();
  voicelfofreq->activate();
  voiceoscil->activate();
} else {
  noiselabel->show();
  voiceresonanceenabled->deactivate();
  detunevalueoutput->deactivate();
  voicedetune->deactivate();
  voicelfofreq->deactivate();
  voiceoscil->deactivate();
};}
<<<<<<< HEAD
          xywh {65 5 20 20} labelfont 1 labelsize 13 labelcolor 53
          code0 {if (pars->VoicePar[nvoice].Type==0) o->hide();}
=======
          xywh {0 0 0 0} down_box DOWN_BOX
          code0 {o->init("Type");o->hide();}
          class Fl_Osc_Check
>>>>>>> f92d9fd5
        }
      }
      Fl_Check_Button voiceenabled {
        label 01
        callback {if (o->value()==0) voicelistitemgroup->deactivate();
else voicelistitemgroup->activate();
o->redraw();}
        private xywh {30 5 20 20} down_box DOWN_BOX labeltype EMBOSSED_LABEL labelfont 1 labelsize 13 align 4
        code0 {char tmp[10];snprintf(tmp,10,"%d",nvoice+1);o->label(strdup(tmp));}
        code1 {o->init("Enabled");}
        class Fl_Osc_Check
      }
    }
  }
  Function {ADvoicelistitem(int x,int y, int w, int h, const char *label=0):Fl_Osc_Group(x,y,w,h,label)} {open
  } {
    code {assert(osc);
    nvoice=0;} {}
  }
  Function {init(int nvoice_, std::string loc_, Fl_Osc_Interface *osc_)} {open
  } {
    code {assert(osc_);
assert(!loc_.empty());

nvoice=nvoice_;
loc   = loc_;
make_window();
ADnoteVoiceListItem->show();
end();} {}
  }
  Function {refreshlist()} {open
  } {
    code {if (voiceenabled->value()==0) voicelistitemgroup->deactivate();
    else voicelistitemgroup->activate();
detunevalueoutput->do_callback();
ADnoteVoiceListItem->redraw();} {}
  }
  Function {~ADvoicelistitem()} {} {
    code {ADnoteVoiceListItem->hide();} {}
  }
  decl {int nvoice;} {private local
  }
  decl {Fl_Oscilloscope *oscil;} {private local
  }
  decl {std::string loc;} {private local
  }
} 

class ADvoiceUI {open : {public Fl_Group}
} {
  Function {make_window()} {open
  } {
    Fl_Window ADnoteVoiceParameters {
      label Voice open
<<<<<<< HEAD
      xywh {863 89 765 595} type Double box NO_BOX
      class Fl_Group visible
=======
      xywh {512 391 765 590} type Double box NO_BOX
      class Fl_Osc_Group visible
>>>>>>> f92d9fd5
    } {
      Fl_Box {} {
        label label
        xywh {25 25 35 16}
        code0 {ADnoteVoiceParameters->base = base+"voice"+to_s(nvoice)+"/";}
        code1 {ADnoteVoiceParameters->osc = osc_i;}
      }
      Fl_Group voiceparametersgroup {open
<<<<<<< HEAD
        xywh {0 0 770 590} color 48
        code0 {if (pars->VoicePar[nvoice].Enabled==0) o->deactivate();}
=======
        xywh {0 0 765 595} color 48
>>>>>>> f92d9fd5
      } {
        Fl_Group voicemodegroup {open
          xywh {0 5 770 585} color 64
        } {
          Fl_Group voiceFMparametersgroup {
            label MODULATOR open
            xywh {530 5 230 580} box UP_FRAME color 48 labeltype EMBOSSED_LABEL labelfont 1 labelsize 13 align 17
          } {
            Fl_Group modfrequency {
              label {Mod.FREQUENCY}
              xywh {535 220 220 155} box UP_FRAME labeltype EMBOSSED_LABEL labelfont 1 labelsize 13 align 17
            } {
              Fl_Group voiceFMfreqenvgroup {
                label {ADSynth Modulator - Frequency Envelope}
                xywh {540 300 210 70} box FLAT_BOX color 51 align 144
                code0 {o->init(ENV_ASR, osc_i, loc, "FMFreqEnvelope/");}
                class EnvelopeUI
              } {}
              Fl_Check_Button {} {
                label On
                callback {if (o->value()==0) voiceFMfreqenvgroup->deactivate();
else voiceFMfreqenvgroup->activate();
o->redraw();}
                tooltip {Forced Relase} xywh {545 305 50 10} down_box DOWN_BOX labelfont 1 labelsize 11
                code0 {o->init("PFMFreqEnvelopeEnabled");}
                class Fl_Osc_Check
              }
              Fl_Counter {} {
                label {Coarse Det.}
                tooltip {Coarse Detune} xywh {685 280 60 15} labelsize 10 align 1 minimum -64 maximum 63 step 1 textfont 1 textsize 11
                code0 {o->init("FMcoarsedetune");}
                code3 {o->lstep(10);}
                class Fl_Osc_Counter
              }
              Fl_Counter {} {
                label Octave
                tooltip Octave xywh {625 280 45 15} type Simple labelsize 10 align 1 minimum -8 maximum 7 step 1 textfont 1 textsize 11
                code0 {o->init("FMoctave");}
                class Fl_Osc_Counter
              }
              Fl_Slider {} {
                callback {o->oscWrite("detunevalue");}
                tooltip {Fine Detune (cents)} xywh {590 245 155 15} type {Horz Knob} box NO_BOX minimum -8192 maximum 8191 step 1
                code0 {o->init("PFMDetune", 'i');}
                class Fl_Osc_Slider
              }
              Fl_Value_Output fmdetunevalueoutput {
                label Detune
                callback {//o->value(getdetune((pars->VoicePar[nvoice].PFMDetuneType==0)?(pars->GlobalPar.PDetuneType) : (pars->VoicePar[nvoice].PFMDetuneType),0,pars->VoicePar[nvoice].PFMDetune));}
                xywh {540 245 45 18} labelsize 8 align 5 minimum -5000 maximum 5000 step 0.01 textfont 1 textsize 8
                code0 {o->init("FMdetunevalue");}
                class Fl_Osc_Output
              }
              Fl_Choice {} {
                label {Detune Type}
                callback {fmdetunevalueoutput->do_callback();} open
                xywh {540 280 75 15} down_box BORDER_BOX labelsize 10 align 5 textfont 1 textsize 10
                code0 {o->add("Default");o->add("L35cents");o->add("L10cents");o->add("E100cents");o->add("E1200cents");}
                code1 {o->init("PFMDetuneType");}
                class Fl_Osc_Choice
              } {}
            }
            Fl_Group {} {
              label {Mod.AMPLITUDE}
              xywh {535 60 220 160} box UP_FRAME labeltype EMBOSSED_LABEL labelfont 1 labelsize 13 align 17
            } {
              Fl_Value_Slider {} {
                label Vol
                tooltip Volume xywh {540 80 160 15} type {Horz Knob} box NO_BOX labelsize 11 align 8 maximum 127 step 1
                code0 {o->init("PFMVolume", 'c');}
                class Fl_Osc_Slider
              }
              Fl_Value_Slider {} {
                label {V.Sns}
                tooltip {Velocity Sensing Function (rightmost to disable)} xywh {540 100 160 15} type {Horz Knob} box NO_BOX labelsize 11 align 8 maximum 127 step 1
                code0 {o->init("PFMVelocityScaleFunction");}
                class Fl_Osc_VSlider
              }
              Fl_Group voiceFMampenvgroup {
                label {ADSynth Modulator - Amplitude Envelope} open
                xywh {540 145 205 70} box FLAT_BOX color 51 align 144
                code0 {o->init(//pars->VoicePar[nvoice].FMAmpEnvelope,
                ENV_ADSR, osc_i, loc, "FMAmpEnvelope/");}
                class EnvelopeUI
              } {}
              Fl_Check_Button {} {
                label On
                callback {if (o->value()==0) voiceFMampenvgroup->deactivate();
else voiceFMampenvgroup->activate();
o->redraw();}
                tooltip {Forced Relase} xywh {545 150 50 10} down_box DOWN_BOX labelfont 1 labelsize 11
                code0 {o->init("PFMAmpEnvelopeEnabled");}
                class Fl_Osc_Check
              }
              Fl_Value_Slider {} {
                label {F.Damp}
                tooltip {Modulator Damp at Higher frequency} xywh {540 120 160 15} type {Horz Knob} box NO_BOX labelsize 11 align 8 minimum -64 maximum 63 step 1
                code0 {o->init("PFMVolumeDamp",'c');}
                class Fl_Osc_Slider
              }
            }
            Fl_Group modoscil {open
              xywh {535 365 220 220}
            } {
              Fl_Group fmoscil {open
                xywh {535 440 220 140} box THIN_DOWN_BOX color 32 selection_color 71 labelcolor 179
                code0 {fmoscil->base = loc; fmoscil->ext="mod-oscil/";fmoscil->osc = osc_i;fmoscil->begin();}
                code1 {oscFM=new Fl_Oscilloscope(o->x(),o->y(),o->w(),o->h(),"");}
                code2 {//int nv=nvoice; if (pars->VoicePar[nvoice].PextFMoscil>=0) nv=pars->VoicePar[nvoice].PextFMoscil;}
                code3 {oscFM->parent(fmoscil);oscFM->init(false);oscFM->update();fmoscil->end();}
                class Fl_Osc_Group
              } {}
              Fl_Box {} {
                label {Mod.Oscillator}
                xywh {535 375 155 20} labelfont 1 align 20
              }
              Fl_Button changeFMoscilbutton {
                label Change
                callback {if (oscedit!=NULL)
    delete(oscedit);

int nv=nvoice;
if (extFMoscil->value()>=0)
    nv=extFMoscil->value();

oscedit=new OscilEditor(true, loc+"mod-oscil/", osc_i);}
                xywh {700 380 55 15} box THIN_UP_BOX labelfont 1 labelsize 11
                code0 {/*if (extFMoscil->value()>=0) o->labelcolor(FL_BLUE);*/}
              }
              Fl_Slider {} {
                label Phase
                callback {oscFM->phase=64-(int) o->value();
fmoscil->redraw();}
                xywh {645 415 105 15} type {Horz Knob} box NO_BOX labelsize 10 align 5 minimum -64 maximum 63 step 1
                code0 {o->init("PFMoscilphase", 'c');}
                class Fl_Osc_Slider
              }
              Fl_Choice extFMoscil {
                label Use
                callback {if ((int) o->value() != 0) {
    oscFM->init(false);
    changeFMoscilbutton->labelcolor(FL_BLUE);
} else { 
    oscFM->init(false);
    changeFMoscilbutton->labelcolor(FL_BLACK);
};
voiceFMparametersgroup->redraw();} open
                xywh {560 410 75 20} down_box BORDER_BOX labelsize 10 textfont 1 textsize 10
                code0 {o->add("Internal");}
                code1 {char tmp[50]; for (int i=0;i<nvoice;i++) {sprintf(tmp,"ExtM.%2d",i+1);o->add(tmp);};}
                code3 {o->init("PextFMoscil",1);}
                class Fl_Osc_Choice
              } {}
            }
            Fl_Choice {} {
              label {External Mod.}
              callback {if ((int) o->value() != 0) {
    modoscil->deactivate();
    modfrequency->deactivate();
} else { 
    modoscil->activate();
    modfrequency->activate();
};
voiceFMparametersgroup->redraw();} open
              xywh {635 40 85 20} down_box BORDER_BOX labelsize 10 align 5 textfont 1 textsize 10
              code0 {o->add("OFF");}
              code1 {char tmp[50]; for (int i=0;i<nvoice;i++) {sprintf(tmp,"ExtMod.%2d",i+1);o->add(tmp);};}
              code2 {o->init("PFMVoice",-1);}
              code3 {if ((int) o->value() != 0) {modoscil->deactivate();modfrequency->deactivate();}}
              class Fl_Osc_Choice
            } {}
          }
          Fl_Choice {} {
            label {Type:}
            callback {if (o->value()==0) voiceFMparametersgroup->deactivate();
else voiceFMparametersgroup->activate();
o->redraw();}
            xywh {535 40 80 20} down_box BORDER_BOX align 5
            code0 {o->init("PFMEnabled");}
            class Fl_Osc_Choice
          } {
            MenuItem {} {
              label OFF
              xywh {40 40 100 20} labelfont 1
            }
            MenuItem {} {
              label MORPH
              xywh {50 50 100 20} labelfont 1
            }
            MenuItem {} {
              label RING
              xywh {60 60 100 20} labelfont 1
            }
            MenuItem {} {
              label PM
              xywh {70 70 100 20} labelfont 1
            }
            MenuItem {} {
              label FM
              xywh {80 80 100 20} labelfont 1
            }
            MenuItem {} {
              label PITCH
              xywh {90 90 100 20} labelfont 1 deactivate
            }
          }
          Fl_Group {} {
            label FREQUENCY open
            xywh {5 265 525 120} box UP_FRAME labeltype EMBOSSED_LABEL labelfont 1 labelsize 13 align 17
          } {
            Fl_Group voicefreqenvgroup {
              label {ADSynth Voice - Frequency Envelope} open
              xywh {10 305 205 70} box FLAT_BOX color 51 align 144
              code0 {o->init(//pars->VoicePar[nvoice].FreqEnvelope,
              ENV_ASR, osc_i, loc, "FreqEnvelope/");}
              class EnvelopeUI
            } {}
            Fl_Check_Button {} {
              label On
              callback {if (o->value()==0) voicefreqenvgroup->deactivate();
else voicefreqenvgroup->activate();
o->redraw();}
              tooltip {Forced Relase} xywh {15 310 50 10} down_box DOWN_BOX labelfont 1 labelsize 11
              code0 {o->init("PFreqEnvelopeEnabled");}
              class Fl_Osc_Check
            }
            Fl_Group voicefreqlfogroup {
              label {Frequency LFO     } open
              xywh {220 305 230 70} box FLAT_BOX color 47 align 144
              code0 {o->init(osc_i, loc,"FreqLfo/");}
              class LFOUI
            } {}
            Fl_Check_Button {} {
              label On
              callback {if (o->value()==0) voicefreqlfogroup->deactivate();
else voicefreqlfogroup->activate();
o->redraw();}
              tooltip {Forced Relase} xywh {225 311 55 10} down_box DOWN_BOX labelfont 1 labelsize 11
              code0 {o->init("PFreqLfoEnabled");}
              class Fl_Osc_Check
            }
            Fl_Counter {} {
              label Octave
              tooltip Octave xywh {470 285 45 15} type Simple labelsize 10 align 1 minimum -8 maximum 7 step 1 textfont 1 textsize 11
              code0 {o->init("octave");}
              class Fl_Osc_Counter
            }
            Fl_Counter {} {
              label {Coarse Det.}
              tooltip {Coarse Detune} xywh {455 355 60 20} labelsize 10 align 1 minimum -64 maximum 63 step 1 textfont 1 textsize 11
              code0 {o->init("coarsedetune");}
              code3 {o->lstep(10);}
              class Fl_Osc_Counter
            }
            Fl_Slider {} {
              callback {detunevalueoutput->do_callback();}
              tooltip {Fine Detune (cents)} xywh {58 287 392 13} type {Horz Knob} box NO_BOX minimum -8192 maximum 8191 step 1
              code0 {o->init("PDetune", 'i');}
              class Fl_Osc_Slider
            }
            Fl_Value_Output detunevalueoutput {
              label Detune
              callback {//o->value(getdetune((pars->VoicePar[nvoice].PDetuneType==0)?(pars->GlobalPar.PDetuneType) : (pars->VoicePar[nvoice].PDetuneType),0,pars->VoicePar[nvoice].PDetune)*pars->getBandwidthDetuneMultiplier());}
              xywh {10 287 45 15} labelsize 10 align 5 minimum -5000 maximum 5000 step 0.01 textfont 1 textsize 10
            }
            Fl_Check_Button {} {
              label 440Hz
              callback {if (o->value()==0) fixedfreqetdial->deactivate();
    else fixedfreqetdial->activate();}
              tooltip {Set the voice base frequency to 440Hz} xywh {345 268 55 15} down_box DOWN_BOX labelfont 1 labelsize 11
              code0 {o->init("Pfixedfreq");}
              class Fl_Osc_Check
            }
            Fl_Dial fixedfreqetdial {
              label {Eq.T.}
              tooltip {How the frequency varies acording to the keyboard (leftmost for fixed frequency)} xywh {405 270 15 15} box ROUND_UP_BOX labelsize 10 align 8 maximum 127 step 1
              code0 {o->init("PfixedfreqET");}
              class Fl_Osc_Dial
            }
            Fl_Choice {} {
              label {Detune Type}
              callback {detunevalueoutput->do_callback();} open
              xywh {455 320 70 15} down_box BORDER_BOX labelsize 10 align 5 textfont 1 textsize 10
              code0 {o->add("Default");o->add("L35cents");o->add("L10cents");o->add("E100cents");o->add("E1200cents");}
              code1 {o->init("PDetuneType");}
              class Fl_Osc_Choice
            } {}
          }
          Fl_Group voiceoscil {
            xywh {80 390 445 145} box THIN_DOWN_BOX color 32 selection_color 71 labelcolor 179
            code0 {voiceoscil->base = loc;voiceoscil->ext="oscil/";voiceoscil->begin();//int nv=nvoice; if (extoscil->value()>=0) nv=extoscil->value();}
            code1 {osc=new Fl_Oscilloscope(o->x(),o->y(),o->w(),o->h(),"");}
            code2 {voiceoscil->osc = osc_i;}
            code3 {osc->parent(voiceoscil); osc->init(false);voiceoscil->end();}
            class Fl_Osc_Group
          } {}
          Fl_Button changevoiceoscilbutton {
            label Change
            callback {delete oscedit;
                int nv=nvoice;
                if(extoscil->value()>=0)
                    nv=extoscil->value();

                oscedit=new OscilEditor(true,loc+"oscil/", osc_i);}
            xywh {5 490 65 20} box THIN_UP_BOX labelfont 1 labelsize 11
            code0 {/*if (extoscil->value()>=0) o->labelcolor(FL_BLUE);*/}
          }
          Fl_Box {} {
            label {Voice Oscillator}
            xywh {5 390 75 35} labelfont 1 labelsize 12 align 128
          }
          Fl_Slider {} {
            label Phase
            callback {osc->phase=64-(int) o->value();
voiceoscil->redraw();}
            xywh {10 435 65 10} type {Horz Knob} box NO_BOX labelsize 10 align 5 minimum -64 maximum 63 step 1
            code0 {o->init("Poscilphase", 'c');}
            class Fl_Osc_Slider
          }
          Fl_Check_Button {} {
            label {R.}
            tooltip {Resonance On/Off} xywh {210 5 35 35} box THIN_UP_BOX down_box DOWN_BOX labelfont 1 labelsize 11
            code0 {o->init("Presonance");}
            class Fl_Osc_Check
          }
          Fl_Choice extoscil {
            label {Use Oscil.}
            callback {if ((int) o->value() != 0) {
    osc->init(false);
    changevoiceoscilbutton->labelcolor(FL_BLUE);
} else { 
    osc->init(false);
    changevoiceoscilbutton->labelcolor(FL_BLACK);
};

voiceparametersgroup->redraw();
voiceonbutton->redraw();} open
            xywh {5 470 65 15} down_box BORDER_BOX labelsize 10 align 5 textfont 1 textsize 10
            code0 {o->add("Internal");}
            code1 {char tmp[50]; for (int i=0;i<nvoice;i++) {sprintf(tmp,"Ext.%2d",i+1);o->add(tmp);};}
            code3 {o->init("Pextoscil",1);}
            class Fl_Osc_Choice
          } {}
          Fl_Group {} {open
            xywh {5 540 520 50} box UP_FRAME
          } {
            Fl_Dial {} {
              label Stereo
<<<<<<< HEAD
              callback {pars->VoicePar[nvoice].Unison_stereo_spread=(int)o->value();}
              tooltip {Stereo Spread} xywh {322 555 25 25} box ROUND_UP_BOX labelsize 10 align 1 maximum 127 step 1
              code0 {o->value(pars->VoicePar[nvoice].Unison_stereo_spread);}
              class WidgetPDial
=======
              tooltip {Stereo Spread} xywh {285 555 25 30} box ROUND_UP_BOX labelsize 10 align 1 maximum 127 step 1
              code0 {o->init("Unison_stereo_spread");}
              class Fl_Osc_Dial
>>>>>>> f92d9fd5
            }
            Fl_Choice {} {
              label Unison
              callback {//pars->set_unison_size_index(nvoice,(int) o->value());} open
              tooltip {Unison size} xywh {10 560 75 20} down_box BORDER_BOX labelfont 1 align 5 textfont 1 textsize 10
              code0 {o->add("OFF");char tmp[100];for (int i=1;ADnote_unison_sizes[i];i++){snprintf(tmp,100,"size %d",ADnote_unison_sizes[i]);o->add(tmp);};}
              code1 {o->init("Unison_size");//pars->get_unison_size_index(nvoice));}
              class Fl_Osc_Choice
            } {}
            Fl_Dial {} {
<<<<<<< HEAD
              label Vibrato
              callback {pars->VoicePar[nvoice].Unison_vibratto=(int)o->value();}
              tooltip Vibrato xywh {364 555 25 25} box ROUND_UP_BOX labelsize 10 align 1 maximum 127 step 1
              code0 {o->value(pars->VoicePar[nvoice].Unison_vibratto);}
              class WidgetPDial
=======
              label Vibratto
              tooltip Vibratto xywh {340 555 25 30} box ROUND_UP_BOX labelsize 10 align 1 maximum 127 step 1
              code0 {o->init("Unison_vibratto");}
              class Fl_Osc_Dial
>>>>>>> f92d9fd5
            }
            Fl_Choice {} {
              label Invert
              tooltip {Phase Invert} xywh {445 560 65 15} down_box BORDER_BOX labelsize 11 align 5 textfont 1 textsize 10
              code0 {o->add("None");o->add("Random");char tmp[100];for (int i=2;i<=5;i++){snprintf(tmp,100,"%d %%",100/i);o->add(tmp);};}
              code1 {o->init("Unison_invert_phase");}
              class Fl_Osc_Choice
            } {}
            Fl_Slider {} {
              label {Frequency Spread}
              callback {//unisonspreadoutput->do_callback();}
              tooltip {Frequency Spread of the Unison} xywh {95 562 125 13} type {Horz Knob} box NO_BOX labelsize 12 align 1 maximum 127 step 1 value 64
              code0 {o->init("Unison_frequency_spread", 'c');}
              class Fl_Osc_Slider
            }
            Fl_Value_Output unisonspreadoutput {
              label {(cents)}
              xywh {225 560 40 15} labelsize 10 align 5 maximum 1000 step 0.1 textfont 1 textsize 10
              code0 {o->init("unisonFrequencySpreadCents");//o->value(pars->getUnisonFrequencySpreadCents(nvoice));}
              class Fl_Osc_Output
            }
            Fl_Dial {} {
<<<<<<< HEAD
              label {V.speed}
              callback {pars->VoicePar[nvoice].Unison_vibratto_speed=(int)o->value();} selected
              tooltip {Vibrato Average Speed} xywh {406 555 25 25} box ROUND_UP_BOX labelsize 10 align 1 maximum 127 step 1
              code0 {o->value(pars->VoicePar[nvoice].Unison_vibratto_speed);}
              class WidgetPDial
=======
              label {Vib.speed}
              tooltip {Vibratto Average Speed} xywh {390 555 25 30} box ROUND_UP_BOX labelsize 10 align 1 maximum 127 step 1
              code0 {o->init("Unison_vibratto_speed");}
              class Fl_Osc_Dial
>>>>>>> f92d9fd5
            }
            Fl_Dial {} {
              label {Ph.rand}
              callback {pars->VoicePar[nvoice].Unison_phase_randomness=(int)o->value();}
              tooltip {Phase randomness} xywh {280 555 25 25} box ROUND_UP_BOX labelsize 10 align 1 maximum 127 step 1
              code0 {o->value(pars->VoicePar[nvoice].Unison_phase_randomness);}
              class WidgetPDial
            }
          }
        }
        Fl_Group {} {
          label AMPLITUDE open
          xywh {5 40 240 220} box UP_FRAME labeltype EMBOSSED_LABEL labelfont 1 labelsize 13 align 17
        } {
          Fl_Value_Slider {} {
            label Vol
            tooltip Volume xywh {10 60 160 15} type {Horz Knob} box NO_BOX labelsize 11 align 8 maximum 127 step 1
            code0 {o->init("PVolume");}
            class Fl_Osc_VSlider
          }
          Fl_Value_Slider {} {
            label {V.Sns}
            tooltip {Velocity Sensing Function (rightmost to disable)} xywh {10 80 160 15} type {Horz Knob} box NO_BOX labelsize 11 align 8 maximum 127 step 1
            code0 {o->init("PAmpVelocityScaleFunction");}
            class Fl_Osc_VSlider
          }
          Fl_Group voiceampenvgroup {
            label {ADSynth Voice - Amplitude Envelope} open
            xywh {10 105 205 70} box FLAT_BOX color 51 align 144
            code0 {o->init(//pars->VoicePar[nvoice].AmpEnvelope,
            ENV_ADSR, osc_i, loc, "AmpEnvelope/");}
            class EnvelopeUI
          } {}
          Fl_Dial {} {
            label Pan
            tooltip {Panning (leftmost is Random)} xywh {210 60 30 30} box ROUND_UP_BOX labelsize 10 maximum 127 step 1
            code0 {o->init("PPanning");}
            class Fl_Osc_Dial
          }
          Fl_Check_Button {} {
            label On
            callback {if (o->value()==0) voiceampenvgroup->deactivate();
else voiceampenvgroup->activate();
o->redraw();}
            tooltip {Forced Relase} xywh {15 110 50 10} down_box DOWN_BOX labelfont 1 labelsize 11
            code0 {o->init("PAmpEnvelopeEnabled");}
            class Fl_Osc_Check
          }
          Fl_Group voiceamplfogroup {
            label {Amplitude LFO     } open
            xywh {10 180 230 75} box FLAT_BOX color 47 align 144
            code0 {o->init(osc_i, loc, "AmpLfo/");}
            class LFOUI
          } {}
          Fl_Check_Button {} {
            label On
            callback {if (o->value()==0) voiceamplfogroup->deactivate();
else voiceamplfogroup->activate();
o->redraw();}
            tooltip {Forced Relase} xywh {15 185 55 10} down_box DOWN_BOX labelfont 1 labelsize 11
            code0 {o->init("PAmpLfoEnabled");}
            class Fl_Osc_Check
          }
          Fl_Check_Button {} {
            label Minus
            xywh {10 45 50 10} down_box DOWN_BOX labelfont 1 labelsize 10
            code0 {o->init("PVolumeminus");}
            class Fl_Osc_Check
          }
        }
        Fl_Group voicefiltergroup {
          label FILTER open
          xywh {245 5 285 260} box UP_FRAME labeltype EMBOSSED_LABEL labelfont 1 labelsize 13 align 17
        } {
          Fl_Group {} {
            label {ADsynth Voice - Filter} open
            xywh {250 30 275 75} box FLAT_BOX color 50 align 144
            code0 {o->init("", osc_i, loc, "VoiceFilter/");}
            class FilterUI
          } {}
          Fl_Group voicefilterenvgroup {
            label {ADSynth Voice - Filter Envelope} open
            xywh {250 115 275 70} box FLAT_BOX color 51 align 144
            code0 {o->init(
            ENV_ADSR_FILTER, osc_i, loc, "FilterEnvelope/");}
            class EnvelopeUI
          } {}
          Fl_Check_Button {} {
            label On
            callback {if (o->value()==0) voicefilterenvgroup->deactivate();
else voicefilterenvgroup->activate();
o->redraw();}
            tooltip {Forced Relase} xywh {255 119 55 10} down_box DOWN_BOX labelfont 1 labelsize 11
            code0 {o->init("PFilterEnvelopeEnabled");}
            class Fl_Osc_Check
          }
          Fl_Group voicefilterlfogroup {
            label {Filter LFO     } open
            xywh {250 190 230 70} box FLAT_BOX color 47 align 144
            code0 {o->init(osc_i, loc, "FilterLfo/");}
            class LFOUI
          } {}
          Fl_Check_Button {} {
            label On
            callback {if (o->value()==0) voicefilterlfogroup->deactivate();
else voicefilterlfogroup->activate();
o->redraw();}
            tooltip {Forced Relase} xywh {255 196 55 10} down_box DOWN_BOX labelfont 1 labelsize 11
            code0 {o->init("PFilterLfoEnabled");}
            class Fl_Osc_Check
          }
        }
        Fl_Group {} {
          label 01
          xywh {5 5 55 35} box THIN_UP_BOX labeltype EMBOSSED_LABEL labelfont 1 labelsize 22 align 16
          code0 {char tmp[10];snprintf(tmp,10,"%d",nvoice+1);o->label(strdup(tmp));}
        } {}
        Fl_Choice {} {
          callback {if (o->value()==0){ voicemodegroup->activate(); noiselabel->hide();}
  else{ voicemodegroup->deactivate(); noiselabel->show();}}
          tooltip {Oscillator Type (sound/noise)} xywh {5 515 65 20} down_box BORDER_BOX labelsize 10 textfont 1 textsize 10
          code0 {o->init("Type");}
          class Fl_Osc_Choice
        } {
          MenuItem {} {
            label Sound
            xywh {5 5 100 20} labelfont 1 labelsize 11
          }
          MenuItem {} {
            label NOISE
            xywh {15 15 100 20} labelfont 1 labelsize 11 labelcolor 1
          }
        }
        Fl_Check_Button bypassfiltercheckbutton {
          label {Bypass Global F.}
          xywh {425 10 100 20} down_box DOWN_BOX labelfont 1 labelsize 10 align 148
          code0 {o->init("Pfilterbypass");}
          class Fl_Osc_Check
        }
        Fl_Group {} {open
          xywh {115 5 95 35} box THIN_UP_BOX
        } {
          Fl_Value_Slider {} {
            label Delay
            tooltip Volume xywh {120 21 84 12} type {Horz Knob} box NO_BOX labelsize 11 align 5 maximum 127 step 1
            code0 {o->init("PDelay");}
            class Fl_Osc_VSlider
          }
        }
        Fl_Check_Button {} {
          label On
          callback {if (o->value()==0) voicefiltergroup->deactivate();
else voicefiltergroup->activate();
o->redraw();
bypassfiltercheckbutton->redraw();}
          tooltip {Enable Filter} xywh {250 15 60 15} down_box DOWN_BOX labelfont 1 labelsize 11
          code0 {o->init("PFilterEnabled");}
          class Fl_Osc_Check
        }
        Fl_Box noiselabel {
          label {White Noise}
<<<<<<< HEAD
          callback {if (pars->VoicePar[nvoice].Type==0) o->hide(); else o->show();}
          xywh {150 430 300 65} labelfont 1 labelsize 50 labelcolor 53
          code0 {if (pars->VoicePar[nvoice].Type==0) o->hide(); else o->show();}
=======
          xywh {150 430 300 65} labelfont 1 labelsize 50 labelcolor 7
>>>>>>> f92d9fd5
        }
      }
      Fl_Check_Button voiceonbutton {
        label On
        callback {if (o->value()==0) voiceparametersgroup->deactivate();
else voiceparametersgroup->activate();
o->redraw();}
        xywh {60 5 55 35} box THIN_UP_BOX down_box DOWN_BOX labelfont 1 labelsize 13
        code0 {o->init("Enabled");}
        class Fl_Osc_Check
      }
    }
  }
  Function {ADvoiceUI(int x,int y, int w, int h, const char *label=0):Fl_Group(x,y,w,h,label)} {} {
    code {nvoice=0;
oscedit=NULL;} {}
  }
  Function {init(int nvoice_, std::string loc_, Fl_Osc_Interface *osc_)} {open
  } {
    code {assert(osc_);
assert(!loc_.empty());
nvoice=nvoice_;
loc=loc_+"voice"+to_s(nvoice)+"/";
base = loc_;
osc_i=osc_;
make_window();
end();
ADnoteVoiceParameters->show();} {}
  }
  Function {~ADvoiceUI()} {open
  } {
    code {ADnoteVoiceParameters->hide();
hide();
delete(oscedit);
//delete (ADnoteVoiceParameters);} {}
  }
  Function {change_voice(int nvoice_)} {open
  } {
    code {nvoice = nvoice_;
ADnoteVoiceParameters->rebase(base+"voice"+to_s(nvoice)+"/");} {selected
    }
  }
  decl {int nvoice;} {private local
  }
  decl {OscilEditor *oscedit;} {private local
  }
  decl {Fl_Oscilloscope *osc;} {private local
  }
  decl {Fl_Oscilloscope *oscFM;} {private local
  }
  decl {std::string loc;} {private local
  }
  decl {std::string base;} {private local
  }
  decl {Fl_Osc_Interface *osc_i;} {private local
  }
} 

class ADnoteUI {open : {public PresetsUI_}
} {
  Function {make_window()} {open private
  } {
    Fl_Window ADnoteGlobalParameters {
      label {ADsynth Global Parameters of the Instrument} open
      xywh {688 551 540 430} type Double
      class Fl_Osc_Window visible
    } {
      Fl_Box {} {
        xywh {0 0 0 0}
        code0 {ADnoteGlobalParameters->base = loc + "global/"; ADnoteGlobalParameters->osc = osc;}
      }
      Fl_Group {} {
        label FREQUENCY open
        xywh {5 280 530 115} box UP_FRAME labeltype EMBOSSED_LABEL labelfont 1 labelsize 13 align 17
      } {
        Fl_Group freqenv {
          label {ADSynth Global - Frequency Envelope} open
          xywh {10 320 205 70} box FLAT_BOX color 51 align 144
          code0 {o->init(ENV_ASR, osc, loc, "global/FreqEnvelope/");}
          class EnvelopeUI
        } {}
        Fl_Counter octave {
          label Octave
          tooltip Octave xywh {455 300 45 15} type Simple labelsize 10 align 1 minimum -8 maximum 7 step 1 textfont 1 textsize 11
          code0 {o->init("octave");}
          class Fl_Osc_Counter
        }
        Fl_Counter coarsedet {
          label {Coarse det.}
          tooltip {Coarse Detune} xywh {460 370 60 20} type Simple labelsize 10 align 5 minimum -64 maximum 63 step 1 textfont 1 textsize 11
          code0 {o->init("coarsedetune");}
          code3 {o->lstep(10);}
          class Fl_Osc_Counter
        }
        Fl_Group freqlfo {
          label {Frequency LFO     } open
          xywh {220 320 230 70} box FLAT_BOX color 47 align 144
          code0 {o->init(osc, loc, "global/FreqLfo/");}
          class LFOUI
        } {}
        Fl_Slider detune {
          callback {o->oscWrite("detunevalue");}
          tooltip {Fine Detune (cents)} xywh {60 300 385 15} type {Horz Knob} box NO_BOX minimum -8192 maximum 8191 step 1
          code0 {o->init("PDetune", 'i');}
          class Fl_Osc_Slider
        }
        Fl_Value_Output detunevalueoutput {
          label Detune
          xywh {12 300 45 15} labelsize 10 align 5 minimum -5000 maximum 5000 step 0.01 textfont 1 textsize 10
          code0 {o->init("detunevalue");}
          class Fl_Osc_Output
        }
        Fl_Choice detunetype {
          label {Detune Type}
          callback {o->oscWrite("detunevalue");} open
          xywh {455 340 75 15} down_box BORDER_BOX labelsize 10 align 5 textfont 1 textsize 10
          code0 {o->add("L35cents");o->add("L10cents");o->add("E100cents");o->add("E1200cents");}
          code1 {o->init("PDetuneType",1);}
          class Fl_Osc_Choice
        } {}
        Fl_Dial {} {
          label relBW
          callback {for (int i=0;i<NUM_VOICES;i++){
  voicelistitem[i]->refreshlist();
};}
          tooltip {Bandwidth - how the relative fine detune of the voice are changed} xywh {505 295 25 25} box ROUND_UP_BOX labelsize 10 align 1 maximum 127 step 1
          code0 {o->init("PBandwidth");}
          class Fl_Osc_Dial
        }
      }
      Fl_Group {} {
        label AMPLITUDE open
        xywh {5 5 240 260} box UP_FRAME labeltype EMBOSSED_LABEL labelfont 1 labelsize 13 align 17
      } {
        Fl_Value_Slider volume {
          label Vol
          tooltip Volume xywh {10 30 160 15} type {Horz Knob} box NO_BOX labelsize 11 align 8 maximum 127 step 1
          code0 {o->init("PVolume");}
          class Fl_Osc_VSlider
        }
        Fl_Value_Slider vsns {
          label {V.Sns}
          tooltip {Velocity Sensing Function (rightmost to disable)} xywh {10 50 160 15} type {Horz Knob} box NO_BOX labelsize 11 align 8 maximum 127 step 1
          code0 {o->init("PAmpVelocityScaleFunction");}
          class Fl_Osc_VSlider
        }
        Fl_Dial pan {
          label Pan
          tooltip {Panning (leftmost is Random)} xywh {210 25 30 30} box ROUND_UP_BOX labelsize 10 maximum 127 step 1
          code0 {o->init("PPanning");}
          class Fl_Osc_Dial
        }
        Fl_Dial pstr {
          label {P.Str.}
          tooltip {Punch Strength} xywh {125 237 25 25} box ROUND_UP_BOX labelsize 10 align 1 maximum 127 step 1
          code0 {o->init("PPunchStrength");}
          class Fl_Osc_Dial
        }
        Fl_Dial pt {
          label {P.t.}
          tooltip {Punch Time (duration)} xywh {155 237 25 25} box ROUND_UP_BOX labelsize 10 align 1 maximum 127 step 1
          code0 {o->init("PPunchTime");}
          class Fl_Osc_Dial
        }
        Fl_Dial pstc {
          label {P.Stc.}
          tooltip {Punch Stretch} xywh {185 237 25 25} box ROUND_UP_BOX labelsize 10 align 1 maximum 127 step 1
          code0 {o->init("PPunchStretch");}
          class Fl_Osc_Dial
        }
        Fl_Dial pvel {
          label {P.Vel.}
          tooltip {Punch Velocity Sensing} xywh {215 237 25 25} box ROUND_UP_BOX labelsize 10 align 1 maximum 127 step 1
          code0 {o->init("PPunchVelocitySensing");}
          class Fl_Osc_Dial
        }
        Fl_Group ampenv {
          label {ADSynth Global - Amplitude Envelope} open
          xywh {10 75 205 70} box FLAT_BOX color 51 align 144
          code0 {o->init(ENV_ADSR, osc, loc, "global/AmpEnvelope/");}
          class EnvelopeUI
        } {}
        Fl_Group amplfo {
          label {Amplitude LFO          } open
          xywh {10 150 230 70} box FLAT_BOX color 47 align 144
          code0 {o->init(osc, loc, "global/AmpLfo/");}
          class LFOUI
        } {}
        Fl_Check_Button rndgrp {
          label {Rnd Grp}
          tooltip {How the Harmonic Amplitude is applied to voices that use the same oscillator} xywh {70 235 40 25} down_box DOWN_BOX labelsize 10 align 148
          code0 {o->init("Hrandgrouping");}
          class Fl_Osc_Check
        }
      }
      Fl_Group {} {
        label FILTER open
        xywh {250 5 285 265} box UP_FRAME labeltype EMBOSSED_LABEL labelfont 1 labelsize 13 align 17
      } {
        Fl_Group filterenv {
          label {ADSynth Global - Filter Envelope} open
          xywh {255 118 275 70} box FLAT_BOX color 51 align 144
          code0 {o->init(ENV_ADSR_FILTER, osc, loc, "global/FilterEnvelope/");}
          class EnvelopeUI
        } {}
        Fl_Group filterlfo {
          label {Filter LFO} open
          xywh {255 195 230 70} box FLAT_BOX color 47 align 144
          code0 {o->init(osc, loc, "global/FilterLfo/");}
          class LFOUI
        } {}
        Fl_Group filterui {
          label {ADsynth Global - Filter} open
          xywh {255 35 275 75} box FLAT_BOX color 50 align 144
          code0 {o->init(loc + "global/PFilter",
          osc, loc, "global/GlobalFilter/");}
          class FilterUI
        } {}
      }
      Fl_Check_Button stereo {
        label Stereo
        xywh {5 230 65 35} down_box DOWN_BOX labelsize 11
        code0 {o->init("PStereo");}
        class Fl_Osc_Check
      }
      Fl_Button {} {
        label {Show Voice List}
        callback {for (int i=0;i<NUM_VOICES;i++){
  voicelistitem[i]->refreshlist();
}
ADnoteVoiceList->show();}
        xywh {180 400 125 25} labelsize 12
      }
      Fl_Button {} {
        label {Show Voice Parameters}
        callback {ADnoteVoice->show();}
        xywh {5 400 170 25} labelsize 12
      }
      Fl_Button {} {
        label Close
        callback {ADnoteGlobalParameters->hide();}
        xywh {475 400 60 25} box THIN_UP_BOX
      }
      Fl_Button {} {
        label Resonance
        callback {resui->resonancewindow->redraw();
resui->resonancewindow->show();}
        tooltip Resonance xywh {309 400 86 25} box THIN_UP_BOX labelsize 12
      }
      Fl_Button {} {
        label C
<<<<<<< HEAD
        callback {presetsui->copyArray(pars);}
        xywh {405 405 25 15} box THIN_UP_BOX color 179 labelfont 1 labelsize 11 labelcolor 55
      }
      Fl_Button {} {
        label P
        callback {presetsui->pasteArray(pars,this);}
        xywh {435 405 25 15} box THIN_UP_BOX color 179 labelfont 1 labelsize 11 labelcolor 55
=======
        callback {/*presetsui->copy(pars);*/}
        xywh {405 405 25 15} box THIN_UP_BOX color 179 labelfont 1 labelsize 11 labelcolor 7
      }
      Fl_Button {} {
        label P
        callback {/*presetsui->paste(pars,this);*/}
        xywh {435 405 25 15} box THIN_UP_BOX color 179 labelfont 1 labelsize 11 labelcolor 7
>>>>>>> f92d9fd5
      }
    }
    Fl_Window ADnoteVoice {
      label {ADsynth Voice Parameters} open
<<<<<<< HEAD
      xywh {1142 229 765 630} type Double visible
    } {
      Fl_Group advoice {open
        xywh {0 0 765 595}
        code0 {o->init(pars,nvoice,master);}
=======
      xywh {48 361 765 620} type Double
      class Fl_Osc_Window visible
    } {
      Fl_Box {} {
        xywh {0 0 0 0}
        code0 {ADnoteVoice->base = loc;}
        code1 {ADnoteVoice->osc       = osc;}
      }
      Fl_Group advoice {open
        xywh {0 0 765 585}
        code0 {o->init(nvoice,loc, osc);}
>>>>>>> f92d9fd5
        code1 {o->show();}
        class ADvoiceUI
      } {}
      Fl_Button {} {
        label {Close Window}
        callback {ADnoteVoice->hide();}
        xywh {305 601 195 25} box THIN_UP_BOX labelfont 1
      }
      Fl_Counter currentvoicecounter {
        label {Current Voice}
        callback {nvoice=(int)o->value()-1;
<<<<<<< HEAD
advoice->hide();
ADnoteVoice->remove(advoice);
delete advoice;
advoice=new ADvoiceUI(0,0,765,590);
ADnoteVoice->add(advoice);
advoice->init(pars,nvoice,master);
advoice->show();
ADnoteVoice->redraw();}
        xywh {10 601 130 25} type Simple labelfont 1 align 8 minimum 0 maximum 2 step 1 value 1 textfont 1 textsize 13
=======
advoice->change_voice(nvoice);}
        xywh {10 590 130 25} type Simple labelfont 1 align 8 minimum 0 maximum 2 step 1 value 1 textfont 1 textsize 13
>>>>>>> f92d9fd5
        code0 {o->bounds(1,NUM_VOICES);}
      }
      Fl_Button {} {
        label C
<<<<<<< HEAD
        callback {presetsui->copy(pars,nvoice);}
        xywh {705 609 25 15} box THIN_UP_BOX color 179 labelfont 1 labelsize 11 labelcolor 55
      }
      Fl_Button {} {
        label P
        callback {presetsui->paste(pars,this,nvoice);}
        xywh {735 609 25 15} box THIN_UP_BOX color 179 labelfont 1 labelsize 11 labelcolor 55
=======
        callback {/*presetsui->copy(pars,nvoice);*/}
        xywh {705 595 25 15} box THIN_UP_BOX color 179 labelfont 1 labelsize 11 labelcolor 7
      }
      Fl_Button {} {
        label P
        callback {/*presetsui->paste(pars,this,nvoice);*/}
        xywh {735 595 25 15} box THIN_UP_BOX color 179 labelfont 1 labelsize 11 labelcolor 7
>>>>>>> f92d9fd5
      }
    }
    Fl_Window ADnoteVoiceList {
      label {ADsynth Voices list} open
      xywh {32 266 650 260} type Double hide
      class Fl_Osc_Window
    } {
      Fl_Box {} {
        xywh {0 0 0 0}
        code0 {ADnoteVoiceList->base = loc;}
        code1 {ADnoteVoiceList->osc  = osc;}
      }
      Fl_Text_Display {} {
        label {No.}
        xywh {10 15 30 10} box NO_BOX labelfont 1 labelsize 11
      }
      Fl_Text_Display {} {
        label Vol
        xywh {145 15 30 10} box NO_BOX labelfont 1 labelsize 11
      }
      Fl_Text_Display {} {
        label Detune
        xywh {384 15 25 10} box NO_BOX labelfont 1 labelsize 11
      }
      Fl_Text_Display {} {
        label Pan
        xywh {210 15 30 10} box NO_BOX labelfont 1 labelsize 11
      }
      Fl_Text_Display {} {
        label {Vib. Depth}
        xywh {560 15 30 10} box NO_BOX labelfont 1 labelsize 11
      }
      Fl_Text_Display {} {
        label {R.}
        xywh {245 15 25 10} box NO_BOX labelfont 1 labelsize 11
      }
      Fl_Button {} {
        label {Hide Voice List}
        callback {ADnoteVoiceList->hide();}
        xywh {255 237 125 20}
      }
      Fl_Scroll {} {open
        xywh {0 15 640 220} type VERTICAL box THIN_UP_BOX
      } {
        Fl_Pack {} {open
          xywh {0 20 620 210}
          code0 {o->begin();for (int i=0;i<NUM_VOICES;i++){voicelistitem[i]=new ADvoicelistitem(0,0,620,25,"");voicelistitem[i]->init(i,loc+"voice"+to_s(i)+"/",osc);}o->end();}
        } {}
      }
    }
  }
  Function {ADnoteUI(std::string loc_, Fl_Osc_Interface *osc_)} {open
  } {
    code {assert(osc_);
assert(!loc_.empty());

nvoice=0;
resui=new ResonanceUI(osc_, loc_+"global/Reson/");
loc=loc_;
osc=osc_;
make_window();} {}
  }
  Function {~ADnoteUI()} {open
  } {
    code {ADnoteVoiceList->hide();
ADnoteGlobalParameters->hide();
ADnoteVoice->hide();
delete ADnoteVoiceList;
delete ADnoteGlobalParameters;
delete ADnoteVoice;
delete resui;} {}
  }
  Function {refresh()} {open
  } {
    code {amplfo->refresh();
freqlfo->refresh();
filterlfo->refresh();

ampenv->refresh();
freqenv->refresh();
filterenv->refresh();
filterui->refresh();

for (int i=0;i<NUM_VOICES;i++) voicelistitem[i]->refreshlist();

resui->refresh();
currentvoicecounter->do_callback();} {}
  }
  decl {ResonanceUI *resui;} {private local
  }
  decl {int nvoice;} {private local
  }
  decl {ADvoicelistitem *voicelistitem[NUM_VOICES];} {private local
  }
  decl {std::string loc;} {private local
  }
  decl {Fl_Osc_Interface *osc;} {private local
  }
} <|MERGE_RESOLUTION|>--- conflicted
+++ resolved
@@ -148,14 +148,9 @@
   voicelfofreq->deactivate();
   voiceoscil->deactivate();
 };}
-<<<<<<< HEAD
-          xywh {65 5 20 20} labelfont 1 labelsize 13 labelcolor 53
-          code0 {if (pars->VoicePar[nvoice].Type==0) o->hide();}
-=======
           xywh {0 0 0 0} down_box DOWN_BOX
           code0 {o->init("Type");o->hide();}
           class Fl_Osc_Check
->>>>>>> f92d9fd5
         }
       }
       Fl_Check_Button voiceenabled {
@@ -210,13 +205,8 @@
   } {
     Fl_Window ADnoteVoiceParameters {
       label Voice open
-<<<<<<< HEAD
-      xywh {863 89 765 595} type Double box NO_BOX
-      class Fl_Group visible
-=======
-      xywh {512 391 765 590} type Double box NO_BOX
+      xywh {512 391 765 595} type Double box NO_BOX
       class Fl_Osc_Group visible
->>>>>>> f92d9fd5
     } {
       Fl_Box {} {
         label label
@@ -225,12 +215,7 @@
         code1 {ADnoteVoiceParameters->osc = osc_i;}
       }
       Fl_Group voiceparametersgroup {open
-<<<<<<< HEAD
         xywh {0 0 770 590} color 48
-        code0 {if (pars->VoicePar[nvoice].Enabled==0) o->deactivate();}
-=======
-        xywh {0 0 765 595} color 48
->>>>>>> f92d9fd5
       } {
         Fl_Group voicemodegroup {open
           xywh {0 5 770 585} color 64
@@ -579,16 +564,9 @@
           } {
             Fl_Dial {} {
               label Stereo
-<<<<<<< HEAD
-              callback {pars->VoicePar[nvoice].Unison_stereo_spread=(int)o->value();}
               tooltip {Stereo Spread} xywh {322 555 25 25} box ROUND_UP_BOX labelsize 10 align 1 maximum 127 step 1
-              code0 {o->value(pars->VoicePar[nvoice].Unison_stereo_spread);}
-              class WidgetPDial
-=======
-              tooltip {Stereo Spread} xywh {285 555 25 30} box ROUND_UP_BOX labelsize 10 align 1 maximum 127 step 1
               code0 {o->init("Unison_stereo_spread");}
               class Fl_Osc_Dial
->>>>>>> f92d9fd5
             }
             Fl_Choice {} {
               label Unison
@@ -599,18 +577,10 @@
               class Fl_Osc_Choice
             } {}
             Fl_Dial {} {
-<<<<<<< HEAD
               label Vibrato
-              callback {pars->VoicePar[nvoice].Unison_vibratto=(int)o->value();}
               tooltip Vibrato xywh {364 555 25 25} box ROUND_UP_BOX labelsize 10 align 1 maximum 127 step 1
-              code0 {o->value(pars->VoicePar[nvoice].Unison_vibratto);}
-              class WidgetPDial
-=======
-              label Vibratto
-              tooltip Vibratto xywh {340 555 25 30} box ROUND_UP_BOX labelsize 10 align 1 maximum 127 step 1
               code0 {o->init("Unison_vibratto");}
               class Fl_Osc_Dial
->>>>>>> f92d9fd5
             }
             Fl_Choice {} {
               label Invert
@@ -633,18 +603,10 @@
               class Fl_Osc_Output
             }
             Fl_Dial {} {
-<<<<<<< HEAD
               label {V.speed}
-              callback {pars->VoicePar[nvoice].Unison_vibratto_speed=(int)o->value();} selected
               tooltip {Vibrato Average Speed} xywh {406 555 25 25} box ROUND_UP_BOX labelsize 10 align 1 maximum 127 step 1
-              code0 {o->value(pars->VoicePar[nvoice].Unison_vibratto_speed);}
-              class WidgetPDial
-=======
-              label {Vib.speed}
-              tooltip {Vibratto Average Speed} xywh {390 555 25 30} box ROUND_UP_BOX labelsize 10 align 1 maximum 127 step 1
               code0 {o->init("Unison_vibratto_speed");}
               class Fl_Osc_Dial
->>>>>>> f92d9fd5
             }
             Fl_Dial {} {
               label {Ph.rand}
@@ -806,13 +768,7 @@
         }
         Fl_Box noiselabel {
           label {White Noise}
-<<<<<<< HEAD
-          callback {if (pars->VoicePar[nvoice].Type==0) o->hide(); else o->show();}
           xywh {150 430 300 65} labelfont 1 labelsize 50 labelcolor 53
-          code0 {if (pars->VoicePar[nvoice].Type==0) o->hide(); else o->show();}
-=======
-          xywh {150 430 300 65} labelfont 1 labelsize 50 labelcolor 7
->>>>>>> f92d9fd5
         }
       }
       Fl_Check_Button voiceonbutton {
@@ -1064,35 +1020,18 @@
       }
       Fl_Button {} {
         label C
-<<<<<<< HEAD
-        callback {presetsui->copyArray(pars);}
+        callback {/*presetsui->copyArray(pars);*/}
         xywh {405 405 25 15} box THIN_UP_BOX color 179 labelfont 1 labelsize 11 labelcolor 55
       }
       Fl_Button {} {
         label P
-        callback {presetsui->pasteArray(pars,this);}
+        callback {/*presetsui->pasteArray(pars,this);*/}
         xywh {435 405 25 15} box THIN_UP_BOX color 179 labelfont 1 labelsize 11 labelcolor 55
-=======
-        callback {/*presetsui->copy(pars);*/}
-        xywh {405 405 25 15} box THIN_UP_BOX color 179 labelfont 1 labelsize 11 labelcolor 7
-      }
-      Fl_Button {} {
-        label P
-        callback {/*presetsui->paste(pars,this);*/}
-        xywh {435 405 25 15} box THIN_UP_BOX color 179 labelfont 1 labelsize 11 labelcolor 7
->>>>>>> f92d9fd5
       }
     }
     Fl_Window ADnoteVoice {
       label {ADsynth Voice Parameters} open
-<<<<<<< HEAD
-      xywh {1142 229 765 630} type Double visible
-    } {
-      Fl_Group advoice {open
-        xywh {0 0 765 595}
-        code0 {o->init(pars,nvoice,master);}
-=======
-      xywh {48 361 765 620} type Double
+      xywh {48 361 765 630} type Double
       class Fl_Osc_Window visible
     } {
       Fl_Box {} {
@@ -1101,9 +1040,8 @@
         code1 {ADnoteVoice->osc       = osc;}
       }
       Fl_Group advoice {open
-        xywh {0 0 765 585}
+        xywh {0 0 765 595}
         code0 {o->init(nvoice,loc, osc);}
->>>>>>> f92d9fd5
         code1 {o->show();}
         class ADvoiceUI
       } {}
@@ -1115,41 +1053,19 @@
       Fl_Counter currentvoicecounter {
         label {Current Voice}
         callback {nvoice=(int)o->value()-1;
-<<<<<<< HEAD
-advoice->hide();
-ADnoteVoice->remove(advoice);
-delete advoice;
-advoice=new ADvoiceUI(0,0,765,590);
-ADnoteVoice->add(advoice);
-advoice->init(pars,nvoice,master);
-advoice->show();
-ADnoteVoice->redraw();}
+advoice->change_voice(nvoice);}
         xywh {10 601 130 25} type Simple labelfont 1 align 8 minimum 0 maximum 2 step 1 value 1 textfont 1 textsize 13
-=======
-advoice->change_voice(nvoice);}
-        xywh {10 590 130 25} type Simple labelfont 1 align 8 minimum 0 maximum 2 step 1 value 1 textfont 1 textsize 13
->>>>>>> f92d9fd5
         code0 {o->bounds(1,NUM_VOICES);}
       }
       Fl_Button {} {
         label C
-<<<<<<< HEAD
-        callback {presetsui->copy(pars,nvoice);}
+        callback {/*presetsui->copy(pars,nvoice);*/}
         xywh {705 609 25 15} box THIN_UP_BOX color 179 labelfont 1 labelsize 11 labelcolor 55
-      }
-      Fl_Button {} {
-        label P
-        callback {presetsui->paste(pars,this,nvoice);}
-        xywh {735 609 25 15} box THIN_UP_BOX color 179 labelfont 1 labelsize 11 labelcolor 55
-=======
-        callback {/*presetsui->copy(pars,nvoice);*/}
-        xywh {705 595 25 15} box THIN_UP_BOX color 179 labelfont 1 labelsize 11 labelcolor 7
       }
       Fl_Button {} {
         label P
         callback {/*presetsui->paste(pars,this,nvoice);*/}
-        xywh {735 595 25 15} box THIN_UP_BOX color 179 labelfont 1 labelsize 11 labelcolor 7
->>>>>>> f92d9fd5
+        xywh {735 609 25 15} box THIN_UP_BOX color 179 labelfont 1 labelsize 11 labelcolor 55
       }
     }
     Fl_Window ADnoteVoiceList {
