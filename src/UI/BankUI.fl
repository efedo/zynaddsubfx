--- conflicted
+++ resolved
@@ -35,62 +35,8 @@
 decl {\#include "../Misc/Bank.h"} {public local
 } 
 
-<<<<<<< HEAD
-class BankSlot {open : {public Fl_Button,BankProcess_}
-} {
-  Function {BankSlot(int x,int y, int w, int h, const char *label=0):Fl_Button(x,y,w,h,label)} {open
-  } {
-    code {what=NULL;
-whatslot=NULL;
-nslot=0;
-nselected=NULL;} {selected
-    }
-  }
-  Function {handle(int event)} {return_type int
-  } {
-    code {if (what==NULL) return(0);
-if (Fl::event_inside(this)){
-  *what=0;*whatslot=nslot;
-  if ((event==FL_RELEASE)&&(Fl::event_button()==1))*what=1;
-  if ((event==FL_RELEASE)&&(Fl::event_button()==3))*what=2;
-  if (event==FL_PUSH) highlight=1;
-}else highlight=0;
-
-int tmp=Fl_Button::handle(event);
-if ((*what!=0) && Fl::event_inside(this)) (bp->*fnc)();
-return(tmp);} {}
-  }
-  Function {init(int nslot_, int *what_, int *whatslot_,void (BankProcess_:: *fnc_)(void),BankProcess_ *bp_,Bank *bank_,int *nselected_)} {} {
-    code {nslot=nslot_;
-what=what_;
-whatslot=whatslot_;
-fnc=fnc_;
-bp=bp_;
-bank=bank_;
-nselected=nselected_;
-box(FL_THIN_UP_BOX);
-labelfont(0);
-labelsize(13);
-align(FL_ALIGN_LEFT|FL_ALIGN_INSIDE|FL_ALIGN_CLIP);
-
-highlight=0;
-refresh();} {}
-  }
-  Function {refresh()} {} {
-    code {if (bank->emptyslot(nslot))
-    color(46);
-else if (bank->isPADsynth_used(nslot)) 
-    color(124);
-else 
-    color(51);
-
-
-if (*nselected==nslot) 
-    color(6);
-=======
 decl {\#include "../Misc/Config.h"} {public local
 } 
->>>>>>> f92d9fd5
 
 decl {\#include "../Misc/Util.h"} {public local
 } 
@@ -125,41 +71,8 @@
       } {}
       Fl_Group modeselect {open
         xywh {5 528 425 42} box ENGRAVED_BOX
-<<<<<<< HEAD
-      } {
-        Fl_Check_Button writebutton {
-          label WRITE
-          callback {if (o->value()>0.5) mode=2;
-removeselection();}
-          xywh {116 534 99 30} type Radio box UP_BOX down_box DOWN_BOX labelfont 1 labelsize 13
-          code0 {if (bank->locked()) o->deactivate();}
-        }
-        Fl_Check_Button readbutton {
-          label READ selected
-          callback {if (o->value()>0.5) mode=1;
-removeselection();}
-          xywh {11 534 99 30} type Radio box UP_BOX down_box DOWN_BOX labelfont 1 labelsize 13
-          code0 {o->value(1);}
-        }
-        Fl_Check_Button clearbutton {
-          label CLEAR
-          callback {if (o->value()>0.5) mode=3;
-removeselection();}
-          xywh {221 534 99 30} type Radio box UP_BOX down_box DOWN_BOX labelfont 1 labelsize 13
-          code0 {if (bank->locked()) o->deactivate();}
-        }
-        Fl_Check_Button swapbutton {
-          label SWAP
-          callback {if (o->value()>0.5) mode=4;
-removeselection();}
-          xywh {325 534 99 30} type Radio box UP_BOX down_box DOWN_BOX labelfont 1 labelsize 13
-          code0 {if (bank->locked()) o->deactivate();}
-        }
-      }
-=======
         class BankViewControls
       } {}
->>>>>>> f92d9fd5
       Fl_Button {} {
         label {New Bank...}
         callback {const char *dirname;
