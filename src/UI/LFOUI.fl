--- conflicted
+++ resolved
@@ -149,23 +149,13 @@
         }
         Fl_Button {} {
           label C
-<<<<<<< HEAD
-          callback {presetsui->copy(pars);}
-          xywh {145 10 15 15} box THIN_UP_BOX color 179 labelfont 1 labelsize 10 labelcolor 55
-        }
-        Fl_Button {} {
-          label P
-          callback {presetsui->paste(pars,this);}
-          xywh {162 10 15 15} box THIN_UP_BOX color 179 labelfont 1 labelsize 10 labelcolor 55
-=======
           callback {//presetsui->copy(pars);}
-          xywh {145 10 15 15} box THIN_UP_BOX color 179 labelfont 1 labelsize 10 labelcolor 7 deactivate
+          xywh {145 10 15 15} box THIN_UP_BOX color 179 labelfont 1 labelsize 10 labelcolor 55 deactivate
         }
         Fl_Button {} {
           label P
           callback {//presetsui->paste(pars,this);}
-          xywh {162 10 15 15} box THIN_UP_BOX color 179 labelfont 1 labelsize 10 labelcolor 7 deactivate
->>>>>>> f92d9fd5
+          xywh {162 10 15 15} box THIN_UP_BOX color 179 labelfont 1 labelsize 10 labelcolor 55 deactivate
         }
       }
     }
