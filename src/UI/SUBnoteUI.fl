# data file for the Fltk User Interface Designer (fluid)
version 1.0302 
header_name {.h} 
code_name {.cc}
decl {//Copyright (c) 2002-2005 Nasca Octavian Paul} {private local
} 

decl {//License: GNU GPL version 2 or later} {private local
} 

decl {\#include <stdlib.h>} {public local
} 

decl {\#include <stdio.h>} {public local
} 

decl {\#include <string.h>} {public local
} 

decl {\#include "../globals.h"} {public local
} 

decl {\#include "Fl_Osc_VSlider.H"} {public local
}

decl {\#include "Fl_Osc_Dial.H"} {public local
}

decl {\#include "EnvelopeUI.h"} {public local
} 

decl {\#include "FilterUI.h"} {public local
} 

decl {\#include "../Misc/Util.h"} {public local
} 

decl {\#include "../Params/SUBnoteParameters.h"} {public local
} 

decl {\#include "PresetsUI.h"} {public local
} 

class PPSlider {: {public Fl_Slider, public Fl_Osc_Widget}
} {
  Function {PPSlider(int x,int y, int w, int h, const char *label=0):Fl_Slider(x,y,w,h,label),Fl_Osc_Widget(this)} {open
  } {
    code {//Shamelessly copied from OscilGenUI.fl TODO refactor
    bw=false;} {}
  }
  Function {handle(int event)} {open return_type int
  } {
    code {int X=x(),Y=y(),W=w(),H=h();

if ((!Fl::event_buttons())|| (event==0)||(Fl::event_shift()==0)) return(Fl_Slider::handle(event));

if (!Fl::event_inside(X,Y,W,H)) {
	if (event==FL_DRAG){
		Fl_Slider::handle(FL_RELEASE);
		Fl_Slider::handle(FL_LEAVE);
		deactivate();
		activate();
		return(1);	
	}else{
		return(Fl_Slider::handle(event));
	};
} else {
	//Fl_Slider::handle(FL_FOCUS);
	Fl_Slider::handle(FL_PUSH);
};

return(1);} {}
  }
  Function {rebase(std::string new_base)} {return_type void
  } {
      code {} {}
      }
  Function {update()} {return_type void
  } {
      code {} {}
      }
  Function {OSC_value(char c)} {open return_type void
  } {
    code {value(127-c);} {}
  }
  decl {bool bw;} {public local
  }
} 

class SUBnoteharmonic {: {public Fl_Osc_Group}
} {
  Function {make_window()} {private
  } {
    Fl_Window harmonic {
<<<<<<< HEAD
      xywh {1257 22 90 305} type Double hide
      class Fl_Group
    } {
      Fl_Slider mag {
        callback {int x=0;
if (Fl::event_button1() || Fl::event() == FL_MOUSEWHEEL) x=127-(int)o->value();
=======
      xywh {329 403 90 225} type Double hide
      class Fl_Osc_Group
    } {
      Fl_Slider mag {
        callback {
        //TODO consider unifying this with the OscilGenUI display stuff
        int x=0;
if (Fl::event_button1()) x=127-(int)o->value();
>>>>>>> f92d9fd5
   else o->value(127-x);
   o->osc->writeValue(o->loc + "Phmag" + to_s(n), (char) x);
if (x==0) o->selection_color(0);
    else o->selection_color(222);}
<<<<<<< HEAD
        tooltip {harmonic's magnitude} xywh {0 15 10 135} type {Vert Knob} box FLAT_BOX selection_color 222 maximum 127 step 1 value 127
        code0 {o->value(127-pars->Phmag[n]);}
        code1 {if (pars->Phmag[n]==0) o->selection_color(0);}
=======
        tooltip {harmonic's magnitude} xywh {0 15 10 115} type {Vert Knob} box FLAT_BOX selection_color 222 maximum 127 step 1 value 127
        class PPSlider
>>>>>>> f92d9fd5
      }
      Fl_Slider bw {
        callback {int x=64;
if (Fl::event_button1() || Fl::event() == FL_MOUSEWHEEL) x=127-(int)o->value();
   else o->value(x);
<<<<<<< HEAD
pars->Phrelbw[n]=x;}
        tooltip {harmonic's bandwidth} xywh {0 157 10 130} type {Vert Knob} box FLAT_BOX selection_color 222 maximum 127 step 1 value 64
        code0 {o->value(127-pars->Phrelbw[n]);}
=======
   o->osc->writeValue(o->loc+"Phrelbw"+to_s(n), (char) x);}
        tooltip {harmonic's bandwidth} xywh {0 135 10 75} type {Vert Knob} box FLAT_BOX selection_color 222 maximum 127 step 1 value 64
        class PPSlider
>>>>>>> f92d9fd5
      }
      Fl_Box {} {
        xywh {10 219 5 5} box FLAT_BOX color 45
        code0 {if (n+1==MAX_SUB_HARMONICS) o->hide();}
      }
      Fl_Box {} {
        label 01
        xywh {0 288 10 15} labelfont 1 labelsize 9 align 20
        code0 {char tmp[10];snprintf(tmp,10,"%d",n+1);o->label(strdup(tmp));}
      }
      Fl_Box {} {
        label 01
        xywh {0 0 10 15} labelfont 1 labelsize 9 align 20
        code0 {char tmp[10];snprintf(tmp,10,"%d",n+1);o->label(strdup(tmp));}
      }
    }
  }
  Function {SUBnoteharmonic(int x,int y, int w, int h, const char *label=0):Fl_Osc_Group(x,y,w,h,label)} {} {
    code {n=0;} {}
  }
  Function {init(int n_)} {} {
    code {n=n_;
make_window();
harmonic->show();

osc->createLink(base+"Phmag"+to_s(n), mag);
osc->createLink(base+"Phrelbw"+to_s(n), bw);
osc->requestValue(base+"Phmag"+to_s(n));
osc->requestValue(base+"Phrelbw"+to_s(n));

end();} {}
  }
  Function {refresh()} {} {
    code {
osc->requestValue(base+"Phmag"+to_s(n));
osc->requestValue(base+"Phrelbw"+to_s(n));} {}
  }
  Function {~SUBnoteharmonic()} {} {
    code {harmonic->hide();
hide();
//delete(harmonic);} {}
  }
  decl {int n;} {private local
  }
} 

class SUBnoteUI {open : {public PresetsUI_}
} {
  Function {make_window()} {open
  } {
    Fl_Window SUBparameters {
      label {SUBsynth Parameters} open
<<<<<<< HEAD
      xywh {213 147 735 470} type Double visible
=======
      xywh {542 512 735 390} type Double
      class Fl_Osc_Window visible
>>>>>>> f92d9fd5
    } {
      Fl_Box {} {
        xywh {0 0 0 0} box FLAT_BOX color 45
        code0 {SUBparameters->osc = osc; SUBparameters->base = loc;}
      }
      Fl_Scroll {} {
        label scroll open
        xywh {5 140 434 325} type HORIZONTAL box FLAT_BOX labeltype NO_LABEL
      } {
<<<<<<< HEAD
        Fl_Pack harmonics {
          xywh {5 145 430 325} type HORIZONTAL
          code0 {for (int i=0;i<MAX_SUB_HARMONICS;i++){h[i]=new SUBnoteharmonic(0,0,15,o->h(),"");h[i]->init(pars,i);}}
=======
        Fl_Pack harmonics {open
          xywh {10 145 425 235} type HORIZONTAL
          code0 {for (int i=0;i<MAX_SUB_HARMONICS;i++){h[i]=new SUBnoteharmonic(0,0,15,o->h(),"");h[i]->init(i);}}
>>>>>>> f92d9fd5
        } {}
      }
      Fl_Button {} {
        label Close
        callback {SUBparameters->hide();}
        xywh {625 446 105 20} box THIN_UP_BOX labelfont 1 labelsize 11
      }
      Fl_Group {} {
        label AMPLITUDE open
        xywh {5 5 215 135} box UP_FRAME labeltype EMBOSSED_LABEL labelfont 1 align 17
      } {
        Fl_Value_Slider vol {
          label Vol
          tooltip Volume xywh {10 25 140 15} type {Horz Knob} box NO_BOX labelsize 11 align 8 maximum 127 step 1
          code0 {o->init("PVolume");}
          class Fl_Osc_VSlider
        }
        Fl_Value_Slider vsns {
          label {V.Sns}
          tooltip {Velocity Sensing Function (rightmost to disable)} xywh {10 45 140 15} type {Horz Knob} box NO_BOX labelsize 11 align 8 maximum 127 step 1
          code0 {o->init("PAmpVelocityScaleFunction");}
          class Fl_Osc_VSlider
        }
        Fl_Dial pan {
          label Pan
          tooltip {Panning (leftmost is Random)} xywh {185 20 30 30} box ROUND_UP_BOX labelsize 10 maximum 127 step 1
          code0 {o->init("PPanning");}
          class Fl_Osc_Dial
        }
        Fl_Group ampenv {
          label {SUBsynth - Amplitude Envelope} open
          xywh {10 65 205 70} box FLAT_BOX color 51 align 144
          code0 {o->init(ENV_ADSR, osc, loc, "AmpEnvelope/");}
          class EnvelopeUI
        } {}
      }
      Fl_Group {} {
        xywh {495 406 235 35} box UP_FRAME
      } {
        Fl_Counter filterstages {
          label {Filter Stages}
<<<<<<< HEAD
          callback {pars->Pnumstages=(int) o->value();}
          tooltip {How many times the noise is filtered} xywh {515 421 45 15} type Simple labelfont 1 labelsize 10 align 1 minimum 1 maximum 5 step 1 textsize 10
          code0 {o->value(pars->Pnumstages);}
        }
        Fl_Choice magtype {
          label {Mag.Type}
          callback {pars->Phmagtype=(int) o->value();}
          xywh {585 421 65 15} down_box BORDER_BOX labelfont 1 labelsize 10 align 1 textsize 11
          code0 {o->value(pars->Phmagtype);}
=======
          tooltip {How many times the noise is filtered} xywh {515 340 45 15} type Simple labelfont 1 labelsize 10 align 1 minimum 1 maximum 5 step 1 textsize 10
          code0 {o->init("Pnumstages");}
          class Fl_Osc_Counter
        }
        Fl_Choice magtype {
          label {Mag.Type}
          xywh {585 340 65 15} down_box BORDER_BOX labelfont 1 labelsize 10 align 1 textsize 11
          code0 {o->init("Phmagtype");}
          class Fl_Osc_Choice
>>>>>>> f92d9fd5
        } {
          MenuItem {} {
            label Linear
            xywh {20 20 100 20} labelfont 1 labelsize 11
          }
          MenuItem {} {
            label {-40dB}
            xywh {30 30 100 20} labelfont 1 labelsize 11
          }
          MenuItem {} {
            label {-60dB}
            xywh {40 40 100 20} labelfont 1 labelsize 11
          }
          MenuItem {} {
            label {-80dB}
            xywh {50 50 100 20} labelfont 1 labelsize 11
          }
          MenuItem {} {
            label {-100dB}
            xywh {60 60 100 20} labelfont 1 labelsize 11
          }
        }
        Fl_Choice start {
          label Start
<<<<<<< HEAD
          callback {pars->Pstart=(int) o->value();} open
          xywh {670 421 50 15} down_box BORDER_BOX labelfont 1 labelsize 10 align 1 textsize 11
          code0 {o->value(pars->Pstart);}
=======
          xywh {670 340 50 15} down_box BORDER_BOX labelfont 1 labelsize 10 align 1 textsize 11
          code0 {o->init("Pstart");}
          class Fl_Osc_Choice
>>>>>>> f92d9fd5
        } {
          MenuItem {} {
            label Zero
            xywh {30 30 100 20} labelfont 1 labelsize 11
          }
          MenuItem {} {
            label RND
            xywh {40 40 100 20} labelfont 1 labelsize 11
          }
          MenuItem {} {
            label {Max.}
            xywh {50 50 100 20} labelfont 1 labelsize 11
          }
        }
      }
      Fl_Group freqsettingsui {
        label FREQUENCY open
        xywh {440 5 295 146} box UP_FRAME labeltype EMBOSSED_LABEL labelfont 1 align 17
      } {
        Fl_Group freqenvelopegroup {
          label {SUBsynth - Frequency Envelope} open
<<<<<<< HEAD
          xywh {445 75 205 70} box FLAT_BOX color 51 align 144
          code0 {o->init(pars->FreqEnvelope);}
          code1 {if (pars->PFreqEnvelopeEnabled==0) o->deactivate();}
=======
          xywh {445 65 205 70} box FLAT_BOX color 51 align 144
          code0 {o->init(ENV_ASR, osc, loc, "FreqEnvelope/");}
>>>>>>> f92d9fd5
          class EnvelopeUI
        } {}
        Fl_Check_Button freqee {
          label Enabled
          callback { if (o->value()==0) freqenvelopegroup->deactivate();
              else freqenvelopegroup->activate();
o->show();
freqsettingsui->redraw();}
<<<<<<< HEAD
          xywh {445 77 55 15} down_box DOWN_BOX labelfont 1 labelsize 10
          code0 {o->value(pars->PFreqEnvelopeEnabled);}
        }
        Fl_Counter octave {
          label Octave
          callback {int k=(int) o->value();
if (k<0) k+=16;
pars->PCoarseDetune = k*1024+
   pars->PCoarseDetune%1024;}
          tooltip Octave xywh {670 58 45 15} type Simple labelsize 10 align 1 minimum -8 maximum 7 step 1 textfont 1 textsize 11
          code0 {int k=pars->PCoarseDetune/1024;if (k>=8) k-=16;}
          code2 {o->value(k);}
        }
        Fl_Counter coarsedet {
          label {Coarse Det.}
          callback {int k=(int) o->value();
if (k<0) k+=1024;
pars->PCoarseDetune = k+
   (pars->PCoarseDetune/1024)*1024;}
          tooltip {Coarse Detune} xywh {655 125 60 20} labelsize 10 align 1 minimum -64 maximum 63 step 1 textfont 1 textsize 11
          code0 {int k=pars->PCoarseDetune%1024;if (k>=512) k-=1024;}
          code2 {o->value(k);}
=======
          xywh {445 68 55 15} down_box DOWN_BOX labelfont 1 labelsize 10
          code0 {o->init("PFreqEnvelopeEnabled");}
          class Fl_Osc_Check
        }
        Fl_Counter octave {
          label Octave
          tooltip Octave xywh {670 50 45 15} type Simple labelsize 10 align 1 minimum -8 maximum 7 step 1 textfont 1 textsize 11
          code0 {o->init("octave");}
          class Fl_Osc_Counter
        }
        Fl_Counter coarsedet {
          label {Coarse Det.}
          tooltip {Coarse Detune} xywh {655 115 60 20} labelsize 10 align 1 minimum -64 maximum 63 step 1 textfont 1 textsize 11
          code0 {o->init("coarsedetune");}
>>>>>>> f92d9fd5
          code3 {o->lstep(10);}
          class Fl_Osc_Counter
        }
        Fl_Slider detune {
<<<<<<< HEAD
          callback {pars->PDetune=(int)o->value()+8192;
detunevalueoutput->do_callback();}
          tooltip {Fine Detune (cents)} xywh {495 27 230 15} type {Horz Knob} box NO_BOX minimum -8192 maximum 8191 step 1
          code0 {o->value(pars->PDetune-8192);}
        }
        Fl_Value_Output detunevalueoutput {
          label Detune
          callback {o->value(getdetune(pars->PDetuneType,0,pars->PDetune));}
          xywh {448 27 45 15} labelsize 10 align 5 minimum -5000 maximum 5000 step 0.01 textfont 1 textsize 10
          code0 {o->value(getdetune(pars->PDetuneType,0,pars->PDetune));}
=======
          callback {o->oscWrite("detunevalue");}
          tooltip {Fine Detune (cents)} xywh {495 25 230 15} type {Horz Knob} box NO_BOX minimum -8192 maximum 8191 step 1
          code0 {o->init("PDetune",'i');}
          class Fl_Osc_Slider
        }
        Fl_Value_Output detunevalueoutput {
          label Detune
          xywh {448 25 45 15} labelsize 10 align 5 minimum -5000 maximum 5000 step 0.01 textfont 1 textsize 10
          code0 {o->init("detunevalue");}
          class Fl_Osc_Output
>>>>>>> f92d9fd5
        }
        Fl_Check_Button hz440 {
          label 440Hz
          callback {if (o->value()==0) fixedfreqetdial->deactivate();
   else fixedfreqetdial->activate();}
<<<<<<< HEAD
          tooltip {set the base frequency to 440Hz} xywh {555 53 50 15} down_box DOWN_BOX labelfont 1 labelsize 10
          code0 {o->value(pars->Pfixedfreq);}
        }
        Fl_Dial fixedfreqetdial {
          label {Eq.T.}
          callback {pars->PfixedfreqET=(int) o->value();}
          tooltip {How the frequency varies acording to the keyboard (leftmost for fixed frequency)} xywh {610 53 15 15} box ROUND_UP_BOX labelsize 10 align 8 maximum 127 step 1
          code0 {o->value(pars->PfixedfreqET);}
          code1 {if (pars->Pfixedfreq==0) o->deactivate();}
          class WidgetPDial
        }
        Fl_Choice detunetype {
          label {Detune Type}
          callback {pars->PDetuneType=(int) o->value()+1;
detunevalueoutput->do_callback();} open
          xywh {655 94 70 15} down_box BORDER_BOX labelsize 10 align 5 textfont 1 textsize 10
=======
          tooltip {set the base frequency to 440Hz} xywh {555 45 50 15} down_box DOWN_BOX labelfont 1 labelsize 10
          code0 {o->init("Pfixedfreq");}
          class Fl_Osc_Check
        }
        Fl_Dial fixedfreqetdial {
          label {Eq.T.}
          tooltip {How the frequency varies acording to the keyboard (leftmost for fixed frequency)} xywh {610 45 15 15} box ROUND_UP_BOX labelsize 10 align 8 maximum 127 step 1
          code0 {o->init("PfixedfreqET");}
          class Fl_Osc_Dial
        }
        Fl_Choice detunetype {
          label {Detune Type}
          callback {o->oscWrite("detunevalue");} open
          xywh {655 85 70 15} down_box BORDER_BOX labelsize 10 align 5 textfont 1 textsize 10
>>>>>>> f92d9fd5
          code0 {o->add("L35cents");o->add("L10cents");o->add("E100cents");o->add("E1200cents");}
          code1 {o->init("PDetuneType",1);}
          class Fl_Osc_Choice
        } {}
      }
      Fl_Check_Button stereo {
        label Stereo
<<<<<<< HEAD
        callback {pars->Pstereo=(int) o->value();}
        xywh {440 406 55 35} box THIN_UP_BOX down_box DOWN_BOX labelsize 10
        code0 {o->value(pars->Pstereo);}
=======
        xywh {440 325 55 35} box THIN_UP_BOX down_box DOWN_BOX labelsize 10
        code0 {o->init("Pstereo");}
        class Fl_Osc_Check
>>>>>>> f92d9fd5
      }
      Fl_Button {} {
        label Clear
        callback {
        o->oscWrite("clear");
        for (int i=0;i<MAX_SUB_HARMONICS;i++){
    h[i]->mag->value(127);
    h[i]->bw->value(64);
};
h[0]->mag->value(0);
SUBparameters->redraw();}
<<<<<<< HEAD
        tooltip {Clear the harmonics} xywh {445 446 70 20} box THIN_UP_BOX labelfont 1 labelsize 11
=======
        tooltip {Clear the harmonics} xywh {445 365 70 20} box THIN_UP_BOX labelfont 1 labelsize 11
        class Fl_Osc_Button
>>>>>>> f92d9fd5
      }
      Fl_Group bandwidthsettingsui {
        label BANDWIDTH
        xywh {220 5 220 135} box UP_FRAME labeltype EMBOSSED_LABEL labelfont 1 align 17
      } {
        Fl_Group bandwidthenvelopegroup {
          label {SUBsynth - BandWidth Envelope} open selected
          xywh {225 65 205 70} box FLAT_BOX color 51 align 144
          code0 {o->init(ENV_ADSR_BW, osc, loc, "BandWidthEnvelope/");}
          class EnvelopeUI
        } {}
        Fl_Check_Button bwee {
          label Enabled
          callback {if (o->value()==0) bandwidthenvelopegroup->deactivate();
    else bandwidthenvelopegroup->activate();
o->show();
bandwidthsettingsui->redraw();}
          xywh {225 67 55 15} down_box DOWN_BOX labelfont 1 labelsize 10
          code0 {o->init("PBandWidthEnvelopeEnabled");}
          class Fl_Osc_Check
        }
        Fl_Value_Slider bandwidth {
          label {Band Width}
          xywh {225 40 115 15} type {Horz Knob} box NO_BOX labelsize 10 align 1 maximum 127 step 1
          code0 {o->init("Pbandwidth");}
          class Fl_Osc_VSlider
        }
        Fl_Value_Slider bwidthscale {
          label {B.Width Scale}
          tooltip {How much I increase the BandWidth according to lower/higher harmonics} xywh {345 40 90 15} type {Horz Knob} box NO_BOX labelsize 10 align 1 minimum -64 maximum 63 step 1
          code0 {o->init("Pbwscale");}
          class Fl_Osc_Slider
        }
      }
      Fl_Group globalfiltergroup {
        label FILTER
<<<<<<< HEAD
        xywh {440 221 290 185} box UP_FRAME labeltype EMBOSSED_LABEL labelfont 1 align 17
        code0 {if (pars->PGlobalFilterEnabled==0) o->deactivate();}
      } {
        Fl_Group filterenv {
          label {SUBsynth - Filter Envelope} open
          xywh {445 331 275 70} box FLAT_BOX color 51 align 144
          code0 {o->init(pars->GlobalFilterEnvelope);}
=======
        xywh {440 140 290 185} box UP_FRAME labeltype EMBOSSED_LABEL labelfont 1 labelsize 13 align 17
      } {
        Fl_Group filterenv {
          label {SUBsynth - Filter Envelope} open
          xywh {445 250 275 70} box FLAT_BOX color 51 align 144
          code0 {o->init(ENV_ADSR_FILTER, osc, loc, "GlobalFilterEnvelope/");}
>>>>>>> f92d9fd5
          class EnvelopeUI
        } {}
        Fl_Group filterui {
          label {SUBsynthl - Filter} open
<<<<<<< HEAD
          xywh {445 246 275 75} box FLAT_BOX color 50 align 144
          code0 {o->init(pars->GlobalFilter,&pars->PGlobalFilterVelocityScale,&pars->PGlobalFilterVelocityScaleFunction);}
=======
          xywh {445 165 275 75} box FLAT_BOX color 50 align 144
          code0 {o->init(loc + "PGlobalFilter" , osc, loc, "GlobalFilter/");}
>>>>>>> f92d9fd5
          class FilterUI
        } {}
      }
      Fl_Check_Button filtere {
        label Enabled
        callback {if (o->value()==0) globalfiltergroup->deactivate();
    else globalfiltergroup->activate();
o->show();
globalfiltergroup->redraw();}
<<<<<<< HEAD
        xywh {445 226 85 20} down_box DOWN_BOX labelfont 1 labelsize 11
        code0 {o->value(pars->PGlobalFilterEnabled);}
      }
      Fl_Button {} {
        label C
        callback {presetsui->copy(pars);}
        xywh {540 451 25 15} box THIN_UP_BOX color 179 labelfont 1 labelsize 11 labelcolor 55
      }
      Fl_Button {} {
        label P
        callback {presetsui->paste(pars,this);}
        xywh {570 451 25 15} box THIN_UP_BOX color 179 labelfont 1 labelsize 11 labelcolor 55
      }
      Fl_Group {} {
        label OVERTONES open
        xywh {440 151 220 70} box UP_FRAME labeltype EMBOSSED_LABEL labelfont 1 align 17
      } {
        Fl_Choice spreadtype {
          label OvertonesPosition
          callback {pars->POvertoneSpread.type = (int)o->value();
pars->updateFrequencyMultipliers();} open
          xywh {450 190 80 20} down_box BORDER_BOX labelsize 10 align 5 textsize 10
          code0 {o->value(pars->POvertoneSpread.type);}
        } {
          MenuItem {} {
            label Harmonic
            xywh {0 0 34 20} labelfont 1 labelsize 11
          }
          MenuItem {} {
            label ShiftU
            xywh {10 10 34 20} labelfont 1 labelsize 11
          }
          MenuItem {} {
            label ShiftL
            xywh {20 20 34 20} labelfont 1 labelsize 11
          }
          MenuItem {} {
            label PowerU
            xywh {20 20 34 20} labelfont 1 labelsize 11
          }
          MenuItem {} {
            label PowerL
            xywh {30 30 34 20} labelfont 1 labelsize 11
          }
          MenuItem {} {
            label Sine
            xywh {40 40 34 20} labelfont 1 labelsize 11
          }
          MenuItem {} {
            label Power
            xywh {50 50 34 20} labelfont 1 labelsize 11
          }
          MenuItem {} {
            label Shift selected
            xywh {20 20 34 20} labelfont 1 labelsize 11
          }
        }
        Fl_Dial spreadpar1 {
          label Par1
          callback {pars->POvertoneSpread.par1 = o->value();
pars->updateFrequencyMultipliers();}
          xywh {548 173 30 30} box ROUND_UP_BOX labelsize 10 maximum 255 step 1
          code0 {o->value(pars->POvertoneSpread.par1);}
          class WidgetPDial
        }
        Fl_Dial spreadpar2 {
          label Par2
          callback {pars->POvertoneSpread.par2 = o->value();
pars->updateFrequencyMultipliers();}
          xywh {583 173 30 30} box ROUND_UP_BOX labelsize 10 maximum 255 step 1
          code0 {o->value(pars->POvertoneSpread.par2);}
          class WidgetPDial
        }
        Fl_Dial spreadpar3 {
          label ForceH
          callback {pars->POvertoneSpread.par3 = o->value();
pars->updateFrequencyMultipliers();}
          xywh {618 173 30 30} box ROUND_UP_BOX labelsize 10 maximum 255 step 1
          code0 {o->value(pars->POvertoneSpread.par3);}
          class WidgetPDial
        }
=======
        xywh {445 145 85 20} down_box DOWN_BOX labelfont 1 labelsize 11
        code0 {o->init("PGlobalFilterEnabled");}
        class Fl_Osc_Check
      }
      Fl_Button {} {
        label C
        callback {/*presetsui->copy(pars);*/}
        xywh {540 370 25 15} box THIN_UP_BOX color 179 labelfont 1 labelsize 11 labelcolor 7
      }
      Fl_Button {} {
        label P
        callback {/*presetsui->paste(pars,this);*/}
        xywh {570 370 25 15} box THIN_UP_BOX color 179 labelfont 1 labelsize 11 labelcolor 7
>>>>>>> f92d9fd5
      }
    }
  }
  Function {refresh()} {} {
<<<<<<< HEAD
    code {for (int i=0;i<MAX_SUB_HARMONICS;i++) h[i]->refresh();
vol->value(pars->PVolume);
vsns->value(pars->PAmpVelocityScaleFunction);
pan->value(pars->PPanning);


bandwidth->value(pars->Pbandwidth);
bwidthscale->value(pars->Pbwscale-64);
bwee->value(pars->PBandWidthEnvelopeEnabled);
if (pars->PBandWidthEnvelopeEnabled==0) bandwidthenvelopegroup->deactivate();
    else bandwidthenvelopegroup->activate();
bwee->show();
bandwidthsettingsui->redraw();

detunevalueoutput->value(getdetune(pars->PDetuneType,0,pars->PDetune));
spreadtype->value(pars->POvertoneSpread.type);
spreadpar1->value(pars->POvertoneSpread.par1);
spreadpar2->value(pars->POvertoneSpread.par2);
spreadpar3->value(pars->POvertoneSpread.par3);

freqee->value(pars->PFreqEnvelopeEnabled);
if (pars->PFreqEnvelopeEnabled==0) freqenvelopegroup->deactivate();
    else freqenvelopegroup->activate();
freqee->show();
freqsettingsui->redraw();
=======
    code {
//bwee->show();
//bandwidthsettingsui->redraw();
>>>>>>> f92d9fd5

//freqee->show();
//freqsettingsui->redraw();

//filtere->show();
globalfiltergroup->redraw();

ampenv->refresh();
bandwidthenvelopegroup->refresh();
freqenvelopegroup->refresh();
filterui->refresh();
filterenv->refresh();} {}
  }
  Function {SUBnoteUI(Fl_Osc_Interface *osc_, std::string loc_)} {} {
    code {osc = osc_;
    loc = loc_;
make_window();} {}
  }
  Function {~SUBnoteUI()} {} {
    code {//for (int i=0;i<MAX_SUB_HARMONICS;i++) delete (h[i]);
SUBparameters->hide();
delete(SUBparameters);} {}
  }
  decl {Fl_Osc_Interface *osc;} {private local
  }
  decl {std::string loc;} {private local
  }
  decl {SUBnoteharmonic *h[MAX_SUB_HARMONICS];} {private local
  }
} <|MERGE_RESOLUTION|>--- conflicted
+++ resolved
@@ -92,49 +92,28 @@
   Function {make_window()} {private
   } {
     Fl_Window harmonic {
-<<<<<<< HEAD
-      xywh {1257 22 90 305} type Double hide
-      class Fl_Group
-    } {
-      Fl_Slider mag {
-        callback {int x=0;
-if (Fl::event_button1() || Fl::event() == FL_MOUSEWHEEL) x=127-(int)o->value();
-=======
-      xywh {329 403 90 225} type Double hide
+      xywh {329 403 90 305} type Double hide
       class Fl_Osc_Group
     } {
       Fl_Slider mag {
         callback {
         //TODO consider unifying this with the OscilGenUI display stuff
         int x=0;
-if (Fl::event_button1()) x=127-(int)o->value();
->>>>>>> f92d9fd5
+if (Fl::event_button1() || Fl::event() == FL_MOUSEWHEEL) x=127-(int)o->value();
    else o->value(127-x);
    o->osc->writeValue(o->loc + "Phmag" + to_s(n), (char) x);
 if (x==0) o->selection_color(0);
     else o->selection_color(222);}
-<<<<<<< HEAD
         tooltip {harmonic's magnitude} xywh {0 15 10 135} type {Vert Knob} box FLAT_BOX selection_color 222 maximum 127 step 1 value 127
-        code0 {o->value(127-pars->Phmag[n]);}
-        code1 {if (pars->Phmag[n]==0) o->selection_color(0);}
-=======
-        tooltip {harmonic's magnitude} xywh {0 15 10 115} type {Vert Knob} box FLAT_BOX selection_color 222 maximum 127 step 1 value 127
         class PPSlider
->>>>>>> f92d9fd5
       }
       Fl_Slider bw {
         callback {int x=64;
 if (Fl::event_button1() || Fl::event() == FL_MOUSEWHEEL) x=127-(int)o->value();
    else o->value(x);
-<<<<<<< HEAD
-pars->Phrelbw[n]=x;}
+   o->osc->writeValue(o->loc+"Phrelbw"+to_s(n), (char) x);}
         tooltip {harmonic's bandwidth} xywh {0 157 10 130} type {Vert Knob} box FLAT_BOX selection_color 222 maximum 127 step 1 value 64
-        code0 {o->value(127-pars->Phrelbw[n]);}
-=======
-   o->osc->writeValue(o->loc+"Phrelbw"+to_s(n), (char) x);}
-        tooltip {harmonic's bandwidth} xywh {0 135 10 75} type {Vert Knob} box FLAT_BOX selection_color 222 maximum 127 step 1 value 64
         class PPSlider
->>>>>>> f92d9fd5
       }
       Fl_Box {} {
         xywh {10 219 5 5} box FLAT_BOX color 45
@@ -187,12 +166,8 @@
   } {
     Fl_Window SUBparameters {
       label {SUBsynth Parameters} open
-<<<<<<< HEAD
-      xywh {213 147 735 470} type Double visible
-=======
-      xywh {542 512 735 390} type Double
+      xywh {542 512 735 470} type Double
       class Fl_Osc_Window visible
->>>>>>> f92d9fd5
     } {
       Fl_Box {} {
         xywh {0 0 0 0} box FLAT_BOX color 45
@@ -202,15 +177,9 @@
         label scroll open
         xywh {5 140 434 325} type HORIZONTAL box FLAT_BOX labeltype NO_LABEL
       } {
-<<<<<<< HEAD
-        Fl_Pack harmonics {
-          xywh {5 145 430 325} type HORIZONTAL
-          code0 {for (int i=0;i<MAX_SUB_HARMONICS;i++){h[i]=new SUBnoteharmonic(0,0,15,o->h(),"");h[i]->init(pars,i);}}
-=======
         Fl_Pack harmonics {open
-          xywh {10 145 425 235} type HORIZONTAL
+          xywh {5 145 425 325} type HORIZONTAL
           code0 {for (int i=0;i<MAX_SUB_HARMONICS;i++){h[i]=new SUBnoteharmonic(0,0,15,o->h(),"");h[i]->init(i);}}
->>>>>>> f92d9fd5
         } {}
       }
       Fl_Button {} {
@@ -252,27 +221,15 @@
       } {
         Fl_Counter filterstages {
           label {Filter Stages}
-<<<<<<< HEAD
-          callback {pars->Pnumstages=(int) o->value();}
           tooltip {How many times the noise is filtered} xywh {515 421 45 15} type Simple labelfont 1 labelsize 10 align 1 minimum 1 maximum 5 step 1 textsize 10
-          code0 {o->value(pars->Pnumstages);}
+          code0 {o->init("Pnumstages");}
+          class Fl_Osc_Counter
         }
         Fl_Choice magtype {
           label {Mag.Type}
-          callback {pars->Phmagtype=(int) o->value();}
           xywh {585 421 65 15} down_box BORDER_BOX labelfont 1 labelsize 10 align 1 textsize 11
-          code0 {o->value(pars->Phmagtype);}
-=======
-          tooltip {How many times the noise is filtered} xywh {515 340 45 15} type Simple labelfont 1 labelsize 10 align 1 minimum 1 maximum 5 step 1 textsize 10
-          code0 {o->init("Pnumstages");}
-          class Fl_Osc_Counter
-        }
-        Fl_Choice magtype {
-          label {Mag.Type}
-          xywh {585 340 65 15} down_box BORDER_BOX labelfont 1 labelsize 10 align 1 textsize 11
           code0 {o->init("Phmagtype");}
           class Fl_Osc_Choice
->>>>>>> f92d9fd5
         } {
           MenuItem {} {
             label Linear
@@ -297,15 +254,9 @@
         }
         Fl_Choice start {
           label Start
-<<<<<<< HEAD
-          callback {pars->Pstart=(int) o->value();} open
-          xywh {670 421 50 15} down_box BORDER_BOX labelfont 1 labelsize 10 align 1 textsize 11
-          code0 {o->value(pars->Pstart);}
-=======
-          xywh {670 340 50 15} down_box BORDER_BOX labelfont 1 labelsize 10 align 1 textsize 11
+          xywh {670 412 50 15} down_box BORDER_BOX labelfont 1 labelsize 10 align 1 textsize 11
           code0 {o->init("Pstart");}
           class Fl_Osc_Choice
->>>>>>> f92d9fd5
         } {
           MenuItem {} {
             label Zero
@@ -327,14 +278,8 @@
       } {
         Fl_Group freqenvelopegroup {
           label {SUBsynth - Frequency Envelope} open
-<<<<<<< HEAD
           xywh {445 75 205 70} box FLAT_BOX color 51 align 144
-          code0 {o->init(pars->FreqEnvelope);}
-          code1 {if (pars->PFreqEnvelopeEnabled==0) o->deactivate();}
-=======
-          xywh {445 65 205 70} box FLAT_BOX color 51 align 144
           code0 {o->init(ENV_ASR, osc, loc, "FreqEnvelope/");}
->>>>>>> f92d9fd5
           class EnvelopeUI
         } {}
         Fl_Check_Button freqee {
@@ -343,110 +288,53 @@
               else freqenvelopegroup->activate();
 o->show();
 freqsettingsui->redraw();}
-<<<<<<< HEAD
           xywh {445 77 55 15} down_box DOWN_BOX labelfont 1 labelsize 10
-          code0 {o->value(pars->PFreqEnvelopeEnabled);}
+          code0 {o->init("PFreqEnvelopeEnabled");}
+          class Fl_Osc_Check
         }
         Fl_Counter octave {
           label Octave
-          callback {int k=(int) o->value();
-if (k<0) k+=16;
-pars->PCoarseDetune = k*1024+
-   pars->PCoarseDetune%1024;}
           tooltip Octave xywh {670 58 45 15} type Simple labelsize 10 align 1 minimum -8 maximum 7 step 1 textfont 1 textsize 11
-          code0 {int k=pars->PCoarseDetune/1024;if (k>=8) k-=16;}
-          code2 {o->value(k);}
+          code0 {o->init("octave");}
+          class Fl_Osc_Counter
         }
         Fl_Counter coarsedet {
           label {Coarse Det.}
-          callback {int k=(int) o->value();
-if (k<0) k+=1024;
-pars->PCoarseDetune = k+
-   (pars->PCoarseDetune/1024)*1024;}
           tooltip {Coarse Detune} xywh {655 125 60 20} labelsize 10 align 1 minimum -64 maximum 63 step 1 textfont 1 textsize 11
-          code0 {int k=pars->PCoarseDetune%1024;if (k>=512) k-=1024;}
-          code2 {o->value(k);}
-=======
-          xywh {445 68 55 15} down_box DOWN_BOX labelfont 1 labelsize 10
-          code0 {o->init("PFreqEnvelopeEnabled");}
-          class Fl_Osc_Check
-        }
-        Fl_Counter octave {
-          label Octave
-          tooltip Octave xywh {670 50 45 15} type Simple labelsize 10 align 1 minimum -8 maximum 7 step 1 textfont 1 textsize 11
-          code0 {o->init("octave");}
-          class Fl_Osc_Counter
-        }
-        Fl_Counter coarsedet {
-          label {Coarse Det.}
-          tooltip {Coarse Detune} xywh {655 115 60 20} labelsize 10 align 1 minimum -64 maximum 63 step 1 textfont 1 textsize 11
           code0 {o->init("coarsedetune");}
->>>>>>> f92d9fd5
           code3 {o->lstep(10);}
           class Fl_Osc_Counter
         }
         Fl_Slider detune {
-<<<<<<< HEAD
-          callback {pars->PDetune=(int)o->value()+8192;
-detunevalueoutput->do_callback();}
+          callback {o->oscWrite("detunevalue");}
           tooltip {Fine Detune (cents)} xywh {495 27 230 15} type {Horz Knob} box NO_BOX minimum -8192 maximum 8191 step 1
-          code0 {o->value(pars->PDetune-8192);}
+          code0 {o->init("PDetune",'i');}
+          class Fl_Osc_Slider
         }
         Fl_Value_Output detunevalueoutput {
           label Detune
-          callback {o->value(getdetune(pars->PDetuneType,0,pars->PDetune));}
           xywh {448 27 45 15} labelsize 10 align 5 minimum -5000 maximum 5000 step 0.01 textfont 1 textsize 10
-          code0 {o->value(getdetune(pars->PDetuneType,0,pars->PDetune));}
-=======
-          callback {o->oscWrite("detunevalue");}
-          tooltip {Fine Detune (cents)} xywh {495 25 230 15} type {Horz Knob} box NO_BOX minimum -8192 maximum 8191 step 1
-          code0 {o->init("PDetune",'i');}
-          class Fl_Osc_Slider
-        }
-        Fl_Value_Output detunevalueoutput {
-          label Detune
-          xywh {448 25 45 15} labelsize 10 align 5 minimum -5000 maximum 5000 step 0.01 textfont 1 textsize 10
           code0 {o->init("detunevalue");}
           class Fl_Osc_Output
->>>>>>> f92d9fd5
         }
         Fl_Check_Button hz440 {
           label 440Hz
           callback {if (o->value()==0) fixedfreqetdial->deactivate();
    else fixedfreqetdial->activate();}
-<<<<<<< HEAD
           tooltip {set the base frequency to 440Hz} xywh {555 53 50 15} down_box DOWN_BOX labelfont 1 labelsize 10
-          code0 {o->value(pars->Pfixedfreq);}
+          code0 {o->init("Pfixedfreq");}
+          class Fl_Osc_Check
         }
         Fl_Dial fixedfreqetdial {
           label {Eq.T.}
-          callback {pars->PfixedfreqET=(int) o->value();}
           tooltip {How the frequency varies acording to the keyboard (leftmost for fixed frequency)} xywh {610 53 15 15} box ROUND_UP_BOX labelsize 10 align 8 maximum 127 step 1
-          code0 {o->value(pars->PfixedfreqET);}
-          code1 {if (pars->Pfixedfreq==0) o->deactivate();}
-          class WidgetPDial
-        }
-        Fl_Choice detunetype {
-          label {Detune Type}
-          callback {pars->PDetuneType=(int) o->value()+1;
-detunevalueoutput->do_callback();} open
-          xywh {655 94 70 15} down_box BORDER_BOX labelsize 10 align 5 textfont 1 textsize 10
-=======
-          tooltip {set the base frequency to 440Hz} xywh {555 45 50 15} down_box DOWN_BOX labelfont 1 labelsize 10
-          code0 {o->init("Pfixedfreq");}
-          class Fl_Osc_Check
-        }
-        Fl_Dial fixedfreqetdial {
-          label {Eq.T.}
-          tooltip {How the frequency varies acording to the keyboard (leftmost for fixed frequency)} xywh {610 45 15 15} box ROUND_UP_BOX labelsize 10 align 8 maximum 127 step 1
           code0 {o->init("PfixedfreqET");}
           class Fl_Osc_Dial
         }
         Fl_Choice detunetype {
           label {Detune Type}
           callback {o->oscWrite("detunevalue");} open
-          xywh {655 85 70 15} down_box BORDER_BOX labelsize 10 align 5 textfont 1 textsize 10
->>>>>>> f92d9fd5
+          xywh {655 94 70 15} down_box BORDER_BOX labelsize 10 align 5 textfont 1 textsize 10
           code0 {o->add("L35cents");o->add("L10cents");o->add("E100cents");o->add("E1200cents");}
           code1 {o->init("PDetuneType",1);}
           class Fl_Osc_Choice
@@ -454,15 +342,9 @@
       }
       Fl_Check_Button stereo {
         label Stereo
-<<<<<<< HEAD
-        callback {pars->Pstereo=(int) o->value();}
         xywh {440 406 55 35} box THIN_UP_BOX down_box DOWN_BOX labelsize 10
-        code0 {o->value(pars->Pstereo);}
-=======
-        xywh {440 325 55 35} box THIN_UP_BOX down_box DOWN_BOX labelsize 10
         code0 {o->init("Pstereo");}
         class Fl_Osc_Check
->>>>>>> f92d9fd5
       }
       Fl_Button {} {
         label Clear
@@ -474,12 +356,8 @@
 };
 h[0]->mag->value(0);
 SUBparameters->redraw();}
-<<<<<<< HEAD
         tooltip {Clear the harmonics} xywh {445 446 70 20} box THIN_UP_BOX labelfont 1 labelsize 11
-=======
-        tooltip {Clear the harmonics} xywh {445 365 70 20} box THIN_UP_BOX labelfont 1 labelsize 11
         class Fl_Osc_Button
->>>>>>> f92d9fd5
       }
       Fl_Group bandwidthsettingsui {
         label BANDWIDTH
@@ -516,33 +394,18 @@
       }
       Fl_Group globalfiltergroup {
         label FILTER
-<<<<<<< HEAD
-        xywh {440 221 290 185} box UP_FRAME labeltype EMBOSSED_LABEL labelfont 1 align 17
-        code0 {if (pars->PGlobalFilterEnabled==0) o->deactivate();}
+        xywh {440 221 290 185} box UP_FRAME labeltype EMBOSSED_LABEL labelfont 1 labelsize 13 align 17
       } {
         Fl_Group filterenv {
           label {SUBsynth - Filter Envelope} open
           xywh {445 331 275 70} box FLAT_BOX color 51 align 144
-          code0 {o->init(pars->GlobalFilterEnvelope);}
-=======
-        xywh {440 140 290 185} box UP_FRAME labeltype EMBOSSED_LABEL labelfont 1 labelsize 13 align 17
-      } {
-        Fl_Group filterenv {
-          label {SUBsynth - Filter Envelope} open
-          xywh {445 250 275 70} box FLAT_BOX color 51 align 144
           code0 {o->init(ENV_ADSR_FILTER, osc, loc, "GlobalFilterEnvelope/");}
->>>>>>> f92d9fd5
           class EnvelopeUI
         } {}
         Fl_Group filterui {
           label {SUBsynthl - Filter} open
-<<<<<<< HEAD
           xywh {445 246 275 75} box FLAT_BOX color 50 align 144
-          code0 {o->init(pars->GlobalFilter,&pars->PGlobalFilterVelocityScale,&pars->PGlobalFilterVelocityScaleFunction);}
-=======
-          xywh {445 165 275 75} box FLAT_BOX color 50 align 144
           code0 {o->init(loc + "PGlobalFilter" , osc, loc, "GlobalFilter/");}
->>>>>>> f92d9fd5
           class FilterUI
         } {}
       }
@@ -552,18 +415,18 @@
     else globalfiltergroup->activate();
 o->show();
 globalfiltergroup->redraw();}
-<<<<<<< HEAD
         xywh {445 226 85 20} down_box DOWN_BOX labelfont 1 labelsize 11
-        code0 {o->value(pars->PGlobalFilterEnabled);}
+        code0 {o->init("PGlobalFilterEnabled");}
+        class Fl_Osc_Check
       }
       Fl_Button {} {
         label C
-        callback {presetsui->copy(pars);}
+        callback {/*presetsui->copy(pars);*/}
         xywh {540 451 25 15} box THIN_UP_BOX color 179 labelfont 1 labelsize 11 labelcolor 55
       }
       Fl_Button {} {
         label P
-        callback {presetsui->paste(pars,this);}
+        callback {/*presetsui->paste(pars,this);*/}
         xywh {570 451 25 15} box THIN_UP_BOX color 179 labelfont 1 labelsize 11 labelcolor 55
       }
       Fl_Group {} {
@@ -572,8 +435,8 @@
       } {
         Fl_Choice spreadtype {
           label OvertonesPosition
-          callback {pars->POvertoneSpread.type = (int)o->value();
-pars->updateFrequencyMultipliers();} open
+          callback {/*pars->POvertoneSpread.type = (int)o->value();
+pars->updateFrequencyMultipliers();*/} open
           xywh {450 190 80 20} down_box BORDER_BOX labelsize 10 align 5 textsize 10
           code0 {o->value(pars->POvertoneSpread.type);}
         } {
@@ -612,78 +475,35 @@
         }
         Fl_Dial spreadpar1 {
           label Par1
-          callback {pars->POvertoneSpread.par1 = o->value();
-pars->updateFrequencyMultipliers();}
+          callback {/*pars->POvertoneSpread.par1 = o->value();
+pars->updateFrequencyMultipliers();*/}
           xywh {548 173 30 30} box ROUND_UP_BOX labelsize 10 maximum 255 step 1
-          code0 {o->value(pars->POvertoneSpread.par1);}
+          code0 {/*o->value(pars->POvertoneSpread.par1);*/}
           class WidgetPDial
         }
         Fl_Dial spreadpar2 {
           label Par2
-          callback {pars->POvertoneSpread.par2 = o->value();
-pars->updateFrequencyMultipliers();}
+          callback {/*pars->POvertoneSpread.par2 = o->value();
+pars->updateFrequencyMultipliers();*/}
           xywh {583 173 30 30} box ROUND_UP_BOX labelsize 10 maximum 255 step 1
-          code0 {o->value(pars->POvertoneSpread.par2);}
+          code0 {/*o->value(pars->POvertoneSpread.par2);*/}
           class WidgetPDial
         }
         Fl_Dial spreadpar3 {
           label ForceH
-          callback {pars->POvertoneSpread.par3 = o->value();
-pars->updateFrequencyMultipliers();}
+          callback {/*pars->POvertoneSpread.par3 = o->value();
+pars->updateFrequencyMultipliers();*/}
           xywh {618 173 30 30} box ROUND_UP_BOX labelsize 10 maximum 255 step 1
-          code0 {o->value(pars->POvertoneSpread.par3);}
+          code0 {/*o->value(pars->POvertoneSpread.par3);*/}
           class WidgetPDial
         }
-=======
-        xywh {445 145 85 20} down_box DOWN_BOX labelfont 1 labelsize 11
-        code0 {o->init("PGlobalFilterEnabled");}
-        class Fl_Osc_Check
-      }
-      Fl_Button {} {
-        label C
-        callback {/*presetsui->copy(pars);*/}
-        xywh {540 370 25 15} box THIN_UP_BOX color 179 labelfont 1 labelsize 11 labelcolor 7
-      }
-      Fl_Button {} {
-        label P
-        callback {/*presetsui->paste(pars,this);*/}
-        xywh {570 370 25 15} box THIN_UP_BOX color 179 labelfont 1 labelsize 11 labelcolor 7
->>>>>>> f92d9fd5
       }
     }
   }
   Function {refresh()} {} {
-<<<<<<< HEAD
-    code {for (int i=0;i<MAX_SUB_HARMONICS;i++) h[i]->refresh();
-vol->value(pars->PVolume);
-vsns->value(pars->PAmpVelocityScaleFunction);
-pan->value(pars->PPanning);
-
-
-bandwidth->value(pars->Pbandwidth);
-bwidthscale->value(pars->Pbwscale-64);
-bwee->value(pars->PBandWidthEnvelopeEnabled);
-if (pars->PBandWidthEnvelopeEnabled==0) bandwidthenvelopegroup->deactivate();
-    else bandwidthenvelopegroup->activate();
-bwee->show();
-bandwidthsettingsui->redraw();
-
-detunevalueoutput->value(getdetune(pars->PDetuneType,0,pars->PDetune));
-spreadtype->value(pars->POvertoneSpread.type);
-spreadpar1->value(pars->POvertoneSpread.par1);
-spreadpar2->value(pars->POvertoneSpread.par2);
-spreadpar3->value(pars->POvertoneSpread.par3);
-
-freqee->value(pars->PFreqEnvelopeEnabled);
-if (pars->PFreqEnvelopeEnabled==0) freqenvelopegroup->deactivate();
-    else freqenvelopegroup->activate();
-freqee->show();
-freqsettingsui->redraw();
-=======
     code {
 //bwee->show();
 //bandwidthsettingsui->redraw();
->>>>>>> f92d9fd5
 
 //freqee->show();
 //freqsettingsui->redraw();
