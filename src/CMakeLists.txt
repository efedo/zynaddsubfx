#checking include/library paths
message(STATUS "Checking Include Path" $ENV{CMAKE_INCLUDE_PATH} ${CMAKE_INCLUDE_PATH})
message(STATUS "Checking Library Path" $ENV{CMAKE_LIBRARY_PATH} ${CMAKE_LIBRARY_PATH})

#Dependency check
find_package(zlib REQUIRED)
find_package(fftw REQUIRED)
find_package(MXML REQUIRED)
find_package(PkgConfig REQUIRED)
#find_package(pthread REQUIRED)
#find_package(OSS)
find_package(Alsa)
find_package(JACK)
find_package(PortAudio)
set(FLTK_SKIP_OPENGL true)
find_package(FLTK)
find_package(OpenGL) #for FLTK

######### Settings ###########
# NOTE: These cache variables should normally not be changed in this
# file, but either in in CMakeCache.txt before compile, or by passing
# parameters directly into cmake using the -D flag.
SET (FFTW_VERSION 3 CACHE STRING "Version number of FFTW")
SET (DefaultOutput oss CACHE STRING
    "Default Output module: [null, alsa, oss, jack, portaudio]")
SET (GuiModule fltk CACHE STRING "GUI module, either fltk, qt or off")
SET (CompileTests OFF CACHE BOOL "whether tests should be compiled in or not")
SET (AlsaEnable ${ALSA_FOUND} CACHE BOOL
    "Enable support for Advanced Linux Sound Architecture")
SET (JackEnable ${JACK_FOUND} CACHE BOOL
    "Enable support for JACK Audio Connection toolKit")
SET (OssEnable ${ALSA_FOUND} CACHE BOOL #TODO perhaps check for /dev/dsp
    "Enable support for Open Sound System")
SET (PaEnable ${PORTAUDIO_FOUND} CACHE BOOL
    "Enable support for Port Audio System")


# Now, handle the incoming settings and set define flags/variables based
# on this

if (GuiModule STREQUAL qt AND QT_FOUND)
	set (QtGui TRUE)
elseif(GuiModule STREQUAL fltk AND FLTK_FOUND)
	set (FltkGui TRUE)
elseif(GuiModule STREQUAL off)
        add_definitions(-DDISABLE_GUI)
else  ()
        set (GuiModule off CACHE STRING "GUI module, either fltk, qt or off")
        add_definitions(-DDISABLE_GUI)
	message(STATUS "GUI module defaulting to off")
endif()

if(NOT PKG_CONFIG_FOUND)
    message(FATAL_ERROR "pkg-config not found")
endif(NOT PKG_CONFIG_FOUND)

# lash
pkg_search_module(LASH lash-1.0)
mark_as_advanced(LASH_LIBRARIES)

########### Settings dependant code ###########
# From here on, the setting variables have  been prepared so concentrate
# on the actual compiling.

if(AlsaEnable)
        list(APPEND AUDIO_LIBRARIES ${ASOUND_LIBRARY})
        add_definitions(-DALSA=1)
endif(AlsaEnable)

if(JackEnable)
        list(APPEND AUDIO_LIBRARIES ${JACK_LIBRARIES})
        add_definitions(-DJACK=1)
endif(JackEnable)

if(OssEnable)
	add_definitions(-DOSSAUDIOOUT)
        list(APPEND AUDIO_LIBRARIES ${ASOUND_LIBRARY})
        add_definitions(-DOSS=1)
endif(OssEnable)

if(PaEnable)
	include_directories(${PORTAUDIO_INCLUDE_DIR})
	add_definitions(-DPORTAUDIO=1)
        list(APPEND AUDIO_LIBRARIES ${PORTAUDIO_LIBRARIES})
endif()

if (CompileTests)
	ENABLE_TESTING()
endif()

if(LASH_FOUND)
	include_directories(${LASH_INCLUDE_DIRS})
	add_definitions(-DUSE_LASH)
	set(AUDIO_LIBRARIES ${AUDIO_LIBRARIES} ${LASH_LIBRARIES})
	message(STATUS "Compiling with lash")
endif()

add_definitions(-DFFTW_VERSION_${FFTW_VERSION}
	 -DASM_F2I_YES
         -g #TODO #todo put in a better location
         -Wall
         -Wextra
	 )

#set os flag
if(CYGWIN)
	add_definitions(-DOS_CYGWIN=1)
	set(OS_LIBRARIES "-Wl,--enable-auto-import")
elseif(WINDOWS)
	add_definitions(-DOS_WINDOWS=1)
	set(OS_LIBRARIES "")
elseif(UNIX)
	add_definitions(-DOS_LINUX=1)
	set(OS_LIBRARIES "")
else()
        message(STATUS "Error: building on unsupported OS")
endif()


if(FLTK_FOUND)
    mark_as_advanced(FORCE FLTK_BASE_LIBRARY)
    mark_as_advanced(FORCE FLTK_CONFIG_SCRIPT)
    mark_as_advanced(FORCE FLTK_DIR)
    mark_as_advanced(FORCE FLTK_FLUID_EXECUTABLE)
    mark_as_advanced(FORCE FLTK_FORMS_LIBRARY)
    mark_as_advanced(FORCE FLTK_GL_LIBRARY)
    mark_as_advanced(FORCE FLTK_IMAGES_LIBRARY)
    mark_as_advanced(FORCE FLTK_INCLUDE_DIR)
    mark_as_advanced(FORCE FLTK_MATH_LIBRARY)
endif(FLTK_FOUND)

if(FltkGui)
    #UGLY WORKAROUND
    find_program (MYFLTK_CONFIG fltk-config)
    if (MYFLTK_CONFIG)
        execute_process (COMMAND ${MYFLTK_CONFIG} --ldflags OUTPUT_VARIABLE MYFLTK_LDFLAGS)
        string(STRIP ${MYFLTK_LDFLAGS} MYFLTK_LIBRARIES)
    endif()

    message(STATUS ${MYFLTK_LDFLAGS})


    set(GUI_LIBRARIES ${FLTK_LIBRARIES} ${MYFLTK_LIBRARIES} ${OPENGL_LIBRARIES} zynaddsubfx_gui)

    add_definitions(-DFLTK_GUI)

    message(STATUS "Will build fltk gui")

	include_directories(
			"${CMAKE_CURRENT_SOURCE_DIR}/UI"
			"${CMAKE_CURRENT_BINARY_DIR}/UI"
			)

	add_subdirectory(UI)
endif()


########### General section ##############
# Following this should be only general compilation code, and no mention
# of module-specific variables

include_directories(
	${CMAKE_CURRENT_SOURCE_DIR}
	${CMAKE_CURRENT_BINARY_DIR}
	)


#for tests looking for files stored in the source dir
add_definitions(-DSOURCE_DIR="${CMAKE_CURRENT_SOURCE_DIR}")
#macro for tests
macro(unit_test NAME CXX_FILE FILES)
    if (CompileTests)
        set(PATH_FILES "")
        foreach(part ${FILES})
            set(PATH_FILES "${CMAKE_CURRENT_SOURCE_DIR}/${part}" ${PATH_FILES})
        endforeach(part ${FILES})
        set(CXX_FILE_REAL "${CMAKE_CURRENT_SOURCE_DIR}/${CXX_FILE}")
        add_custom_command(
            OUTPUT "${CMAKE_CURRENT_BINARY_DIR}/${NAME}.cxx"
            COMMAND cxxtestgen.py --error-printer -o "${CMAKE_CURRENT_BINARY_DIR}/${NAME}.cxx" ${CXX_FILE_REAL}
            DEPENDS "${FILE}"
            )
        set(CXXTEST_OUTPUT "${CMAKE_CURRENT_BINARY_DIR}/${NAME}.cxx")
        add_executable("${NAME}" "${CXXTEST_OUTPUT}" ${PATH_FILES})
        target_link_libraries("${NAME}" ${CXXTEST_LINK_LIBS}
            ${NONGUI_LIBRARIES}
            ${GUI_LIBRARIES}
            ${zlib_LIBRARIES}
            ${fftw_LIBRARIES}
            ${MXML_LIBRARIES}
            ${OS_LIBRARIES}
            )
        add_test("${NAME}" "${EXECUTABLE_OUTPUT_PATH}/${NAME}")
    endif()
endmacro(unit_test)

set(NONGUI_LIBRARIES
	zynaddsubfx_misc
	zynaddsubfx_synth
	zynaddsubfx_seq
	zynaddsubfx_effect
	zynaddsubfx_params
	zynaddsubfx_dsp
	zynaddsubfx_samples
<<<<<<< HEAD
	zynaddsubfx_controls
        zynaddsubfx_nio
=======
>>>>>>> edfccb6a
    )

set(CXXTEST_LINK_LIBS ${NONGUI_LIBRARIES})

add_subdirectory(Misc)
<<<<<<< HEAD
add_subdirectory(Controls)
=======
add_subdirectory(Input)
>>>>>>> edfccb6a
add_subdirectory(Synth)
add_subdirectory(Seq)
add_subdirectory(Effects)
add_subdirectory(Params)
add_subdirectory(DSP)
add_subdirectory(Samples)
if(CompileTests)
    add_subdirectory(Tests)
endif(CompileTests)
add_subdirectory(Nio)

set(zynaddsubfx_SRCS
	main.cpp
	)

add_executable(zynaddsubfx
	${zynaddsubfx_SRCS}
)

target_link_libraries(zynaddsubfx
    ${NONGUI_LIBRARIES}
	${GUI_LIBRARIES}
        ${zlib_LIBRARIES}
        ${fftw_LIBRARIES}
        ${MXML_LIBRARIES}
        ${NIO_LIBRARIES}
        ${AUDIO_LIBRARIES}
        ${OS_LIBRARIES}
	)

install(TARGETS zynaddsubfx
	RUNTIME DESTINATION bin
	)<|MERGE_RESOLUTION|>--- conflicted
+++ resolved
@@ -202,21 +202,12 @@
 	zynaddsubfx_params
 	zynaddsubfx_dsp
 	zynaddsubfx_samples
-<<<<<<< HEAD
-	zynaddsubfx_controls
         zynaddsubfx_nio
-=======
->>>>>>> edfccb6a
     )
 
 set(CXXTEST_LINK_LIBS ${NONGUI_LIBRARIES})
 
 add_subdirectory(Misc)
-<<<<<<< HEAD
-add_subdirectory(Controls)
-=======
-add_subdirectory(Input)
->>>>>>> edfccb6a
 add_subdirectory(Synth)
 add_subdirectory(Seq)
 add_subdirectory(Effects)
