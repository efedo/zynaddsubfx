/*
  ZynAddSubFX - a software synthesizer

  EnvelopeParams.cpp - Parameters for Envelope
  Copyright (C) 2002-2005 Nasca Octavian Paul
  Author: Nasca Octavian Paul

  This program is free software; you can redistribute it and/or
  modify it under the terms of the GNU General Public License
  as published by the Free Software Foundation; either version 2
  of the License, or (at your option) any later version.
*/

#include <cmath>
#include <cstdlib>
#include <cassert>
#include <rtosc/ports.h>
#include <rtosc/port-sugar.h>

#include "zyn-version.h"
#include "EnvelopeParams.h"
#include "../Misc/Util.h"
#include "../Misc/Time.h"

using namespace rtosc;

namespace zyn {

#define rObject EnvelopeParams
#define rBegin [](const char *msg, RtData &d) { \
    EnvelopeParams *env = (rObject*) d.obj
#define rEnd }

static const rtosc::Ports localPorts = {
    rSelf(EnvelopeParams),
    rPaste,
#undef  rChangeCb
#define rChangeCb if(!obj->Pfreemode) obj->converttofree(); if (obj->time) { \
        obj->last_update_timestamp = obj->time->time(); }
    rToggle(Pfreemode, rDefault(false), "Complex Envelope Definitions"),
#undef  rChangeCb
#define rChangeCb if(!obj->Pfreemode) obj->converttofree(); \
                  if(obj->time) { obj->last_update_timestamp = obj->time->time(); }
    rOption(envelope_type, rProp(internal),
            rOptions(ad_global_amp, ad_global_freq, ad_global_filter,
                     ad_voice_amp, ad_voice_freq, ad_voice_filter,
                     ad_voice_fm_freq, ad_voice_fm_amp,
                     sub_freq_env, sub_bandwidth_env), "function of the envelope"),
    rParamZyn(Penvpoints, rProp(internal), rDefaultDepends(envelope_type),
            rPresets(4, 3, 4, 4, 3, 4, 3, 4, 3, 3),
            "Number of points in complex definition"),
    rParamZyn(Penvsustain, rDefaultDepends(envelope_type),
            rPresets(2, 1, 2, 2, 1, 2, 1, 2, 1, 1),
            "Location of the sustain point"),
    rParams(Penvdt,  MAX_ENVELOPE_POINTS, "Envelope Delay Times"),
    rParams(Penvval, MAX_ENVELOPE_POINTS, "Envelope Values"),
    rParamZyn(Penvstretch,  rShort("stretch"), rDefaultDepends(envelope_type),
            rPresets(64, 0, 0, 64, 0, 0, 0, 64, 64, 64),
            "Stretch with respect to frequency"),
    rToggle(Pforcedrelease, rShort("frcr"), rDefaultDepends(envelope_type),
            rPresets(true, false, true, true, false,
                     false, false, true, false, false),
            "Force Envelope to fully evaluate"),
    rToggle(Plinearenvelope, rShort("lin/log"), rDefault(false),
            "Linear or Logarithmic Envelopes"),
<<<<<<< HEAD
    rParamZyn(PA_dt,  rShort("a.dt"),
              rDefaultDepends(Envmode), rMap(default 1, 0 /*TODO*/) "Attack Time"),
    rParamZyn(PA_val, rShort("a.val"), rDefaultDepends(Envmode), "Attack Value"),
    rParamZyn(PD_dt,  rShort("d.dt"),  rDefaultDepends(Envmode), "Decay Time"),
    rParamZyn(PD_val, rShort("d.val"), rDefaultDepends(Envmode), "Decay Value"),
    rParamZyn(PS_val, rShort("s.val"), rDefaultDepends(Envmode), "Sustain Value"),
    rParamZyn(PR_dt,  rShort("r.dt"),  rDefaultDepends(Envmode), "Release Time"),
    rParamZyn(PR_val, rShort("r.val"),  "Release Value"),
=======
    rParamZyn(PA_dt,  rShort("a.dt"), rDefaultDepends(envelope_type),
              rPresets(0, 50, 40, 0, 40, 70, 90, 80, 50, 70),
              "Attack Time"),
    rParamZyn(PA_val, rShort("a.val"), rDefaultDepends(envelope_type),
              rDefault(64), rPresetsAt(4, 30, 90, 20, 64, 30, 100),
              "Attack Value"),
    rParamZyn(PD_dt,  rShort("d.dt"),  rDefaultDepends(envelope_type),
              rDefault(10), rPresets(40, 10, 70, 100, 10, 70, 10, 90),
              "Decay Time"),
    rParamZyn(PD_val, rShort("d.val"), rDefaultDepends(envelope_type),
              rDefault(64), rPresetsAt(5, 40),
              "Decay Value"),
    rParamZyn(PS_val, rShort("s.val"), rDefaultDepends(envelope_type),
              rDefault(64),
              rPresets(127), rPresetsAt(3, 127), rPresetsAt(7, 127),
              "Sustain Value"),
    rParamZyn(PR_dt,  rShort("r.dt"),  rDefaultDepends(envelope_type),
              rPresets(25, 60, 60, 100, 60, 10, 80, 100, 60, 60),
              "Release Time"),
    rParamZyn(PR_val, rShort("r.val"), rDefaultDepends(envelope_type),
              rDefault(64), rPresetsAt(5, 40, 40),
              "Release Value"),
>>>>>>> 426b9b21

    {"Envmode:", rDoc("Envelope variant type"), NULL,
        rBegin;
        d.reply(d.loc, "i", env->Envmode);
        rEnd},

    {"envdt", rDoc("Envelope Delay Times"), NULL,
        rBegin;
        const int N = MAX_ENVELOPE_POINTS;
        const int M = rtosc_narguments(msg);
        if(M == 0) {
            rtosc_arg_t args[N];
            char arg_types[N+1] = {0};
            for(int i=0; i<N; ++i) {
                args[i].f    = env->getdt(i);
                arg_types[i] = 'f';
            }
            d.replyArray(d.loc, arg_types, args);
        } else {
            for(int i=0; i<N && i<M; ++i)
                env->Penvdt[i] = env->inv_dt(rtosc_argument(msg, i).f);
        }
        rEnd},
    {"envval", rDoc("Envelope Delay Times"), NULL,
        rBegin;
        const int N = MAX_ENVELOPE_POINTS;
        const int M = rtosc_narguments(msg);
        if(M == 0) {
            rtosc_arg_t args[N];
            char arg_types[N+1] = {0};
            for(int i=0; i<N; ++i) {
                args[i].f    = env->Penvval[i]/127.0f;
                arg_types[i] = 'f';
            }
            d.replyArray(d.loc, arg_types, args);
        } else {
            for(int i=0; i<N && i<M; ++i) {
                env->Penvval[i] = limit(roundf(rtosc_argument(msg,i).f*127.0f), 0.0f, 127.0f);
            }
        }
        rEnd},

    {"addPoint:i", rProp(internal) rDoc("Add point to envelope"), NULL,
        rBegin;
        const int curpoint = rtosc_argument(msg, 0).i;
        //int curpoint=freeedit->lastpoint;
        if (curpoint<0 || curpoint>env->Penvpoints || env->Penvpoints>=MAX_ENVELOPE_POINTS)
            return;

        for (int i=env->Penvpoints; i>=curpoint+1; i--) {
            env->Penvdt[i]=env->Penvdt[i-1];
            env->Penvval[i]=env->Penvval[i-1];
        }

        if (curpoint==0)
            env->Penvdt[1]=64;

        env->Penvpoints++;
        if (curpoint<=env->Penvsustain)
            env->Penvsustain++;
        rEnd},
    {"delPoint:i", rProp(internal) rDoc("Delete Envelope Point"), NULL,
        rBegin;
        const int curpoint=rtosc_argument(msg, 0).i;
        if(curpoint<1 || curpoint>=env->Penvpoints-1 || env->Penvpoints<=3)
            return;

        for (int i=curpoint+1;i<env->Penvpoints;i++){
            env->Penvdt[i-1]=env->Penvdt[i];
            env->Penvval[i-1]=env->Penvval[i];
        };

        env->Penvpoints--;

        if (curpoint<=env->Penvsustain)
            env->Penvsustain--;

        rEnd},
};
#undef  rChangeCb

const rtosc::Ports &EnvelopeParams::ports = localPorts;

EnvelopeParams::EnvelopeParams(unsigned char Penvstretch_,
                               unsigned char Pforcedrelease_,
                               const AbsTime *time_):
        time(time_), last_update_timestamp(0)
{
    PA_dt  = 10;
    PD_dt  = 10;
    PR_dt  = 10;
    PA_val = 64;
    PD_val = 64;
    PS_val = 64;
    PR_val = 64;

    for(int i = 0; i < MAX_ENVELOPE_POINTS; ++i) {
        Penvdt[i]  = 32;
        Penvval[i] = 64;
    }
    Penvdt[0]       = 0; //no used
    Penvsustain     = 1;
    Penvpoints      = 1;
    Envmode         = 1;
    Penvstretch     = Penvstretch_;
    Pforcedrelease  = Pforcedrelease_;
    Pfreemode       = 1;
    Plinearenvelope = 0;

    store2defaults();
}

EnvelopeParams::~EnvelopeParams()
{}

#define COPY(y) this->y = ep.y
void EnvelopeParams::paste(const EnvelopeParams &ep)
{

    COPY(Pfreemode);
    COPY(Penvpoints);
    COPY(Penvsustain);
    for(int i=0; i<MAX_ENVELOPE_POINTS; ++i) {
        this->Penvdt[i]  = ep.Penvdt[i];
        this->Penvval[i] = ep.Penvval[i];
    }
    COPY(Penvstretch);
    COPY(Pforcedrelease);
    COPY(Plinearenvelope);

    COPY(PA_dt);
    COPY(PD_dt);
    COPY(PR_dt);
    COPY(PA_val);
    COPY(PD_val);
    COPY(PS_val);
    COPY(PR_val);

    if ( time ) {
        last_update_timestamp = time->time();
    }
}
#undef COPY

void EnvelopeParams::init(EnvelopeParams::envelope_type_t etype)
{
    switch(etype)
    {
        case ad_global_amp_env:    ADSRinit_dB(0, 40, 127, 25); break;
        case ad_global_freq_env:   ASRinit(64, 50, 64, 60); break;
        case ad_global_filter_env: ADSRinit_filter(64, 40, 64, 70, 60, 64);
            break;
        case ad_voice_amp_env:     ADSRinit_dB(0, 100, 127, 100); break;
        case ad_voice_freq_env:    ASRinit(30, 40, 64, 60); break;
        case ad_voice_filter_env:  ADSRinit_filter(90, 70, 40, 70, 10, 40);
            break;
        case ad_voice_fm_freq_env: ASRinit(20, 90, 40, 80); break;
        case ad_voice_fm_amp_env:  ADSRinit(80, 90, 127, 100); break;
        case sub_freq_env:         ASRinit(30, 50, 64, 60); break;
        case sub_bandwidth_env:    ASRinit_bw(100, 70, 64, 60); break;
    };
    envelope_type = etype;
}

float EnvelopeParams::getdt(char i) const
{
    return EnvelopeParams::dt(Penvdt[(int)i]);
}

float EnvelopeParams::dt(char val)
{
    return (powf(2.0f, val / 127.0f * 12.0f) - 1.0f) * 10.0f; //miliseconds
}

char EnvelopeParams::inv_dt(float val)
{
    int ival = roundf(logf(val/10.0f + 1.0f)/logf(2.0f) * 127.0f/12.0f);
    return limit(ival, 0, 127);
}


/*
 * ADSR/ASR... initialisations
 */
void EnvelopeParams::ADSRinit(char A_dt, char D_dt, char S_val, char R_dt)
{
    setpresettype("Penvamplitude");
    Envmode   = 1;
    PA_dt     = A_dt;
    PD_dt     = D_dt;
    PS_val    = S_val;
    PR_dt     = R_dt;
    Pfreemode = 0;
    converttofree();

    store2defaults();
}

void EnvelopeParams::ADSRinit_dB(char A_dt, char D_dt, char S_val, char R_dt)
{
    setpresettype("Penvamplitude");
    Envmode   = 2;
    PA_dt     = A_dt;
    PD_dt     = D_dt;
    PS_val    = S_val;
    PR_dt     = R_dt;
    Pfreemode = 0;
    converttofree();

    store2defaults();
}

void EnvelopeParams::ASRinit(char A_val, char A_dt, char R_val, char R_dt)
{
    setpresettype("Penvfrequency");
    Envmode   = 3;
    PA_val    = A_val;
    PA_dt     = A_dt;
    PR_val    = R_val;
    PR_dt     = R_dt;
    Pfreemode = 0;
    converttofree();

    store2defaults();
}

void EnvelopeParams::ADSRinit_filter(char A_val,
                                     char A_dt,
                                     char D_val,
                                     char D_dt,
                                     char R_dt,
                                     char R_val)
{
    setpresettype("Penvfilter");
    Envmode   = 4;
    PA_val    = A_val;
    PA_dt     = A_dt;
    PD_val    = D_val;
    PD_dt     = D_dt;
    PR_dt     = R_dt;
    PR_val    = R_val;
    Pfreemode = 0;
    converttofree();
    store2defaults();
}

void EnvelopeParams::ASRinit_bw(char A_val, char A_dt, char R_val, char R_dt)
{
    setpresettype("Penvbandwidth");
    Envmode   = 5;
    PA_val    = A_val;
    PA_dt     = A_dt;
    PR_val    = R_val;
    PR_dt     = R_dt;
    Pfreemode = 0;
    converttofree();
    store2defaults();
}

/*
 * Convert the Envelope to freemode
 */
void EnvelopeParams::converttofree()
{
    switch(Envmode) {
        case 1:
        case 2:
            Penvpoints  = 4;
            Penvsustain = 2;
            Penvval[0]  = 0;
            Penvdt[1]   = PA_dt;
            Penvval[1]  = 127;
            Penvdt[2]   = PD_dt;
            Penvval[2]  = PS_val;
            Penvdt[3]   = PR_dt;
            Penvval[3]  = 0;
            break;
        case 3:
        case 5:
            Penvpoints  = 3;
            Penvsustain = 1;
            Penvval[0]  = PA_val;
            Penvdt[1]   = PA_dt;
            Penvval[1]  = 64;
            Penvdt[2]   = PR_dt;
            Penvval[2]  = PR_val;
            break;
        case 4:
            Penvpoints  = 4;
            Penvsustain = 2;
            Penvval[0]  = PA_val;
            Penvdt[1]   = PA_dt;
            Penvval[1]  = PD_val;
            Penvdt[2]   = PD_dt;
            Penvval[2]  = 64;
            Penvdt[3]   = PR_dt;
            Penvval[3]  = PR_val;
            break;
    }
}




void EnvelopeParams::add2XML(XMLwrapper& xml)
{
    xml.addparbool("free_mode", Pfreemode);
    xml.addpar("env_points", Penvpoints);
    xml.addpar("env_sustain", Penvsustain);
    xml.addpar("env_stretch", Penvstretch);
    xml.addparbool("forced_release", Pforcedrelease);
    xml.addparbool("linear_envelope", Plinearenvelope);
    xml.addpar("A_dt", PA_dt);
    xml.addpar("D_dt", PD_dt);
    xml.addpar("R_dt", PR_dt);
    xml.addpar("A_val", PA_val);
    xml.addpar("D_val", PD_val);
    xml.addpar("S_val", PS_val);
    xml.addpar("R_val", PR_val);

    if((Pfreemode != 0) || (!xml.minimal))
        for(int i = 0; i < Penvpoints; ++i) {
            xml.beginbranch("POINT", i);
            if(i != 0)
                xml.addpar("dt", Penvdt[i]);
            xml.addpar("val", Penvval[i]);
            xml.endbranch();
        }
}

float EnvelopeParams::env_dB2rap(float db) {
    return (powf(10.0f, db / 20.0f) - 0.01)/.99f;
}

float EnvelopeParams::env_rap2dB(float rap) {
    return 20.0f * log10f(rap * 0.99f + 0.01);
}

/**
    since commit 5334d94283a513ae42e472aa020db571a3589fb9, i.e. between
    versions 2.4.3 and 2.4.4, the amplitude envelope has been converted
    differently from dB to rap for AmplitudeEnvelope (mode 2)
    this converts the values read from an XML file once
*/
struct version_fixer_t
{
    const bool mismatch;
public:
    int operator()(int input) const
    {
        return (mismatch)
            // The errors occured when calling env_dB2rap. Let f be the
            // conversion function for mode 2 (see Envelope.cpp), then we
            // load values with (let "o" be the function composition symbol):
            //   f^{-1} o (env_dB2rap^{-1}) o dB2rap o f
            // from the xml file. This results in the following formula:
            ? roundf(127.0f * (0.5f *
                   log10f( 0.01f + 0.99f *
                                       powf(100, input/127.0f - 1))
                               + 1))
            : input;
    }
    version_fixer_t(const version_type& fileversion, int env_mode) :
        mismatch(fileversion < version_type(2,4,4) &&
                 (env_mode == 2)) {}
};

void EnvelopeParams::getfromXML(XMLwrapper& xml)
{
    Pfreemode       = xml.getparbool("free_mode", Pfreemode);
    Penvpoints      = xml.getpar127("env_points", Penvpoints);
    Penvsustain     = xml.getpar127("env_sustain", Penvsustain);
    Penvstretch     = xml.getpar127("env_stretch", Penvstretch);
    Pforcedrelease  = xml.getparbool("forced_release", Pforcedrelease);
    Plinearenvelope = xml.getparbool("linear_envelope", Plinearenvelope);

    version_fixer_t version_fix(xml.fileversion(), Envmode);

    PA_dt  = xml.getpar127("A_dt", PA_dt);
    PD_dt  = xml.getpar127("D_dt", PD_dt);
    PR_dt  = xml.getpar127("R_dt", PR_dt);
    PA_val = version_fix(xml.getpar127("A_val", PA_val));
    PD_val = version_fix(xml.getpar127("D_val", PD_val));
    PS_val = version_fix(xml.getpar127("S_val", PS_val));
    PR_val = version_fix(xml.getpar127("R_val", PR_val));

    for(int i = 0; i < Penvpoints; ++i) {
        if(xml.enterbranch("POINT", i) == 0)
            continue;
        if(i != 0)
            Penvdt[i] = xml.getpar127("dt", Penvdt[i]);
        Penvval[i] = version_fix(xml.getpar127("val", Penvval[i]));
        xml.exitbranch();
    }

    if(!Pfreemode)
        converttofree();
}


void EnvelopeParams::defaults()
{
    Penvstretch     = Denvstretch;
    Pforcedrelease  = Dforcedrelease;
    Plinearenvelope = Dlinearenvelope;
    PA_dt     = DA_dt;
    PD_dt     = DD_dt;
    PR_dt     = DR_dt;
    PA_val    = DA_val;
    PD_val    = DD_val;
    PS_val    = DS_val;
    PR_val    = DR_val;
    Pfreemode = 0;
    converttofree();
}

void EnvelopeParams::store2defaults()
{
    Denvstretch     = Penvstretch;
    Dforcedrelease  = Pforcedrelease;
    Dlinearenvelope = Plinearenvelope;
    DA_dt  = PA_dt;
    DD_dt  = PD_dt;
    DR_dt  = PR_dt;
    DA_val = PA_val;
    DD_val = PD_val;
    DS_val = PS_val;
    DR_val = PR_val;
}

}<|MERGE_RESOLUTION|>--- conflicted
+++ resolved
@@ -63,16 +63,6 @@
             "Force Envelope to fully evaluate"),
     rToggle(Plinearenvelope, rShort("lin/log"), rDefault(false),
             "Linear or Logarithmic Envelopes"),
-<<<<<<< HEAD
-    rParamZyn(PA_dt,  rShort("a.dt"),
-              rDefaultDepends(Envmode), rMap(default 1, 0 /*TODO*/) "Attack Time"),
-    rParamZyn(PA_val, rShort("a.val"), rDefaultDepends(Envmode), "Attack Value"),
-    rParamZyn(PD_dt,  rShort("d.dt"),  rDefaultDepends(Envmode), "Decay Time"),
-    rParamZyn(PD_val, rShort("d.val"), rDefaultDepends(Envmode), "Decay Value"),
-    rParamZyn(PS_val, rShort("s.val"), rDefaultDepends(Envmode), "Sustain Value"),
-    rParamZyn(PR_dt,  rShort("r.dt"),  rDefaultDepends(Envmode), "Release Time"),
-    rParamZyn(PR_val, rShort("r.val"),  "Release Value"),
-=======
     rParamZyn(PA_dt,  rShort("a.dt"), rDefaultDepends(envelope_type),
               rPresets(0, 50, 40, 0, 40, 70, 90, 80, 50, 70),
               "Attack Time"),
@@ -95,7 +85,6 @@
     rParamZyn(PR_val, rShort("r.val"), rDefaultDepends(envelope_type),
               rDefault(64), rPresetsAt(5, 40, 40),
               "Release Value"),
->>>>>>> 426b9b21
 
     {"Envmode:", rDoc("Envelope variant type"), NULL,
         rBegin;
