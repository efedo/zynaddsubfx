--- conflicted
+++ resolved
@@ -739,15 +739,9 @@
         std::function<bool()> do_abort)
 {
     const int samplesize   = (((int) 1) << (Pquality.samplesize + 14));
-<<<<<<< HEAD
-    int       spectrumsize = samplesize / 2;
+    const int spectrumsize = samplesize / 2;
     float    *spectrum     = new float[spectrumsize];
-    int       profilesize = 512;
-=======
-    const int spectrumsize = samplesize / 2;
-    float     spectrum[spectrumsize];
     const int profilesize = 512;
->>>>>>> f92d9fd5
     float     profile[profilesize];
 
 
@@ -833,22 +827,7 @@
     //Cleanup
     delete (fft);
     delete[] fftfreqs;
-<<<<<<< HEAD
     delete[] spectrum;
-
-    //delete the additional samples that might exists and are not useful
-    if(lockmutex) {
-        pthread_mutex_lock(mutex);
-        for(int i = samplemax; i < PAD_MAX_SAMPLES; ++i)
-            deletesample(i);
-        pthread_mutex_unlock(mutex);
-    }
-    else
-        for(int i = samplemax; i < PAD_MAX_SAMPLES; ++i)
-            deletesample(i);
-    ;
-=======
->>>>>>> f92d9fd5
 }
 
 void PADnoteParameters::export2wav(std::string basefilename)
