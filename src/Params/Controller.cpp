/*
  ZynAddSubFX - a software synthesizer

  Controller.cpp - (Midi) Controllers implementation
  Copyright (C) 2002-2005 Nasca Octavian Paul
  Author: Nasca Octavian Paul

  This program is free software; you can redistribute it and/or
  modify it under the terms of the GNU General Public License
  as published by the Free Software Foundation; either version 2
  of the License, or (at your option) any later version.
*/

#include "Controller.h"
#include "../Misc/Util.h"
#include "../Misc/Time.h"
#include "../Misc/XMLwrapper.h"
#include <cmath>
#include <cstdio>

#include <rtosc/ports.h>
#include <rtosc/port-sugar.h>
using namespace rtosc;

namespace zyn {

#define rObject Controller

#undef rChangeCb
#define rChangeCb if (obj->time) { obj->last_update_timestamp = obj->time->time(); }
const rtosc::Ports Controller::ports = {
<<<<<<< HEAD
    rParamZyn(panning.depth,       rShort("pan.d"), rDefault(64), "Depth of Panning MIDI Control"),
    rParamZyn(filtercutoff.depth,  rShort("fc.d"), rDefault(64), "Depth of Filter Cutoff MIDI Control"),
    rParamZyn(filterq.depth,       rShort("fq.d"), rDefault(64), "Depth of Filter Q MIDI Control"),
    rParamZyn(bandwidth.depth,     rShort("bw.d"), rDefault(64), "Depth of Bandwidth MIDI Control"),
    rToggle(bandwidth.exponential, rShort("bw.exp"), rDefault(false), "Bandwidth Exponential Mode"),
    rParamZyn(modwheel.depth,      rShort("mdw.d"), rDefault(80), "Depth of Modwheel MIDI Control"),
    rToggle(modwheel.exponential,  rShort("mdw.exp"), rDefault(false), "Modwheel Exponential Mode"),
    rToggle(pitchwheel.is_split,   rDefault(false), rDefault(false), "If PitchWheel Has unified bendrange or not"),
    rParamI(pitchwheel.bendrange,  rShort("pch.d"), rDefault(200), "Range of MIDI Pitch Wheel"),
    rParamI(pitchwheel.bendrange_down, rDefault(0), "Lower Range of MIDI Pitch Wheel"),
    rToggle(expression.receive, rShort("exp.rcv"), rDefault(true), "Expression MIDI Receive"),
    rToggle(fmamp.receive,      rShort("fma.rcv"), rDefault(true), "FM amplitude MIDI Receive"),
    rToggle(volume.receive,     rShort("vol.rcv"), rDefault(true), "Volume MIDI Receive"),
    rToggle(sustain.receive,    rShort("sus.rcv"), rDefault(true), "Sustain MIDI Receive"),
    rToggle(portamento.receive, rShort("prt.rcv"), rDefault(true), "Portamento MIDI Receive"),
    rToggle(portamento.portamento, rDefault(false), "Portamento Enable"),
    rParamZyn(portamento.time,          rShort("time"), rDefault(64), "Portamento Length"),
    rToggle(portamento.proportional,    rShort("propt."), rDefault(false), "Whether the portamento time is proportional"
            "to the size of the interval between two notes."),
    rParamZyn(portamento.propRate,      rShort("scale"), rDefault(80), "Portamento proportional scale"),
    rParamZyn(portamento.propDepth,     rShort("depth"), rDefault(90), "Portamento proportional depth"),
    rParamZyn(portamento.pitchthresh,   rShort("thresh"), rDefault(3), "Threshold for portamento"),
    rToggle(portamento.pitchthreshtype, rShort("tr.type"), rDefault(1), "Type of threshold"),
    rParamZyn(portamento.updowntimestretch, rShort("up/dwn"), rDefault(64), "Relative length of glide up vs glide down"),
    rParamZyn(resonancecenter.depth,    rShort("rfc.d"), rDefault(64), "Resonance Center MIDI Depth"),
    rParamZyn(resonancebandwidth.depth, rShort("rbw.d"), rDefault(64), "Resonance Bandwidth MIDI Depth"),
=======
    rParamZyn(panning.depth,       rShort("pan.d"), rDefault(64),
        "Depth of Panning MIDI Control"),
    rParamZyn(filtercutoff.depth,  rShort("fc.d"), rDefault(64),
        "Depth of Filter Cutoff MIDI Control"),
    rParamZyn(filterq.depth,       rShort("fq.d"), rDefault(64),
        "Depth of Filter Q MIDI Control"),
    rParamZyn(bandwidth.depth,     rShort("bw.d"), rDefault(64),
        "Depth of Bandwidth MIDI Control"),
    rToggle(bandwidth.exponential, rShort("bw.exp"), rDefault(false),
        "Bandwidth Exponential Mode"),
    rParamZyn(modwheel.depth,      rShort("mdw.d"), rDefault(80),
        "Depth of Modwheel MIDI Control"),
    rToggle(modwheel.exponential,  rShort("mdw.exp"), rDefault(false),
        "Modwheel Exponential Mode"),
    rToggle(pitchwheel.is_split,   rDefault(false),
        "If PitchWheel Has unified bendrange or not"),
    rParamI(pitchwheel.bendrange,  rShort("pch.d"), rDefault(200),
        "Range of MIDI Pitch Wheel"),
    rParamI(pitchwheel.bendrange_down, rDefault(0),
        "Lower Range of MIDI Pitch Wheel"),
    rToggle(expression.receive, rShort("exp.rcv"), rDefault(true),
        "Expression MIDI Receive"),
    rToggle(fmamp.receive,      rShort("fma.rcv"), rDefault(true),
        "FM amplitude MIDI Receive"),
    rToggle(volume.receive,     rShort("vol.rcv"), rDefault(true),
        "Volume MIDI Receive"),
    rToggle(sustain.receive,    rShort("sus.rcv"), rDefault(true),
        "Sustain MIDI Receive"),
    rToggle(portamento.receive, rShort("prt.rcv"), rDefault(true),
        "Portamento MIDI Receive"),
    rToggle(portamento.portamento, rDefault(false),
        "Portamento Enable"),
    rParamZyn(portamento.time,          rShort("time"), rDefault(64),
        "Portamento Length"),
    rToggle(portamento.proportional,    rShort("propt."), rDefault(false),
            "Whether the portamento time is proportional"
            "to the size of the interval between two notes."),
    rParamZyn(portamento.propRate,      rShort("scale"), rDefault(80),
        "Portamento proportional scale"),
    rParamZyn(portamento.propDepth,     rShort("depth"), rDefault(90),
        "Portamento proportional depth"),
    rParamZyn(portamento.pitchthresh,   rShort("thresh"), rDefault(3),
        "Threshold for portamento"),
    rToggle(portamento.pitchthreshtype, rShort("tr.type"), rDefault(true),
        "Type of threshold"),
    rParamZyn(portamento.updowntimestretch, rShort("up/dwn"), rDefault(64),
        "Relative length of glide up vs glide down"),
    rParamZyn(resonancecenter.depth,    rShort("rfc.d"), rDefault(64),
        "Resonance Center MIDI Depth"),
    rParamZyn(resonancebandwidth.depth, rShort("rbw.d"), rDefault(64),
        "Resonance Bandwidth MIDI Depth"),
>>>>>>> 426b9b21
    rToggle(NRPN.receive, rDefault(true), "NRPN MIDI Enable"),
    rAction(defaults),
};
#undef rChangeCb

Controller::Controller(const SYNTH_T &synth_, const AbsTime *time_)
    :time(time_), last_update_timestamp(0), synth(synth_)
{
    defaults();
    resetall();
}

Controller &Controller::operator=(const Controller &c)
{
    //just pretend that undefined behavior doesn't exist...
    memcpy(this, &c, sizeof(Controller));
    return *this;
}

Controller::~Controller()
{}

void Controller::defaults()
{
    pitchwheel.bendrange = 200; //2 halftones
    pitchwheel.bendrange_down = 0; //Unused by default
    pitchwheel.is_split   = false;
    expression.receive    = 1;
    panning.depth         = 64;
    filtercutoff.depth    = 64;
    filterq.depth         = 64;
    bandwidth.depth       = 64;
    bandwidth.exponential = 0;
    modwheel.depth        = 80;
    modwheel.exponential  = 0;
    fmamp.receive         = 1;
    volume.receive        = 1;
    sustain.receive       = 1;
    NRPN.receive = 1;

    portamento.portamento = 0;
    portamento.used = 0;
    portamento.proportional = 0;
    portamento.propRate     = 80;
    portamento.propDepth    = 90;
    portamento.receive      = 1;
    portamento.time = 64;
    portamento.updowntimestretch = 64;
    portamento.pitchthresh     = 3;
    portamento.pitchthreshtype = 1;
    portamento.noteusing     = -1;
    resonancecenter.depth    = 64;
    resonancebandwidth.depth = 64;

    initportamento(440.0f, 440.0f, false); // Now has a third argument
    setportamento(0);
}

void Controller::resetall()
{
    setpitchwheel(0); //center
    setexpression(127);
    setpanning(64);
    setfiltercutoff(64);
    setfilterq(64);
    setbandwidth(64);
    setmodwheel(64);
    setfmamp(127);
    setvolume(127);
    setsustain(0);
    setresonancecenter(64);
    setresonancebw(64);

    //reset the NRPN
    NRPN.parhi = -1;
    NRPN.parlo = -1;
    NRPN.valhi = -1;
    NRPN.vallo = -1;
}

void Controller::setpitchwheel(int value)
{
    pitchwheel.data = value;
    float cents = value / 8192.0f;
    if(pitchwheel.is_split && cents < 0)
        cents *= pitchwheel.bendrange_down;
    else
        cents *= pitchwheel.bendrange;
    pitchwheel.relfreq = powf(2, cents / 1200.0f);
    //fprintf(stderr,"%ld %ld -> %.3f\n",pitchwheel.bendrange,pitchwheel.data,pitchwheel.relfreq);fflush(stderr);
}

void Controller::setexpression(int value)
{
    expression.data = value;
    if(expression.receive != 0)
        expression.relvolume = value / 127.0f;
    else
        expression.relvolume = 1.0f;
}

void Controller::setpanning(int value)
{
    panning.data = value;
    panning.pan  = (value / 128.0f - 0.5f) * (panning.depth / 64.0f);
}

void Controller::setfiltercutoff(int value)
{
    filtercutoff.data    = value;
    filtercutoff.relfreq =
        (value - 64.0f) * filtercutoff.depth / 4096.0f * 3.321928f;         //3.3219f..=ln2(10)
}

void Controller::setfilterq(int value)
{
    filterq.data = value;
    filterq.relq = powf(30.0f, (value - 64.0f) / 64.0f * (filterq.depth / 64.0f));
}

void Controller::setbandwidth(int value)
{
    bandwidth.data = value;
    if(bandwidth.exponential == 0) {
        float tmp = powf(25.0f, powf(bandwidth.depth / 127.0f, 1.5f)) - 1.0f;
        if((value < 64) && (bandwidth.depth >= 64))
            tmp = 1.0f;
        bandwidth.relbw = (value / 64.0f - 1.0f) * tmp + 1.0f;
        if(bandwidth.relbw < 0.01f)
            bandwidth.relbw = 0.01f;
    }
    else
        bandwidth.relbw =
            powf(25.0f, (value - 64.0f) / 64.0f * (bandwidth.depth / 64.0f));
    ;
}

void Controller::setmodwheel(int value)
{
    modwheel.data = value;
    if(modwheel.exponential == 0) {
        float tmp =
            powf(25.0f, powf(modwheel.depth / 127.0f, 1.5f) * 2.0f) / 25.0f;
        if((value < 64) && (modwheel.depth >= 64))
            tmp = 1.0f;
        modwheel.relmod = (value / 64.0f - 1.0f) * tmp + 1.0f;
        if(modwheel.relmod < 0.0f)
            modwheel.relmod = 0.0f;
    }
    else
        modwheel.relmod =
            powf(25.0f, (value - 64.0f) / 64.0f * (modwheel.depth / 80.0f));
}

void Controller::setfmamp(int value)
{
    fmamp.data   = value;
    fmamp.relamp = value / 127.0f;
    if(fmamp.receive != 0)
        fmamp.relamp = value / 127.0f;
    else
        fmamp.relamp = 1.0f;
}

void Controller::setvolume(int value)
{
    volume.data = value;
    if(volume.receive != 0)
        volume.volume = powf(0.1f, (127 - value) / 127.0f * 2.0f);
    else
        volume.volume = 1.0f;
}

void Controller::setsustain(int value)
{
    sustain.data = value;
    if(sustain.receive != 0)
        sustain.sustain = ((value < 64) ? 0 : 1);
    else
        sustain.sustain = 0;
}

void Controller::setportamento(int value)
{
    portamento.data = value;
    if(portamento.receive != 0)
        portamento.portamento = ((value < 64) ? 0 : 1);
}

int Controller::initportamento(float oldfreq,
                               float newfreq,
                               bool legatoflag)
{
    portamento.x = 0.0f;

    if(legatoflag) {  // Legato in progress
        if(portamento.portamento == 0)
            return 0;
    }
    else     // No legato, do the original if...return
    if((portamento.used != 0) || (portamento.portamento == 0))
        return 0;
    ;

    float portamentotime = powf(100.0f, portamento.time / 127.0f) / 50.0f; //portamento time in seconds

    if(portamento.proportional) {
        //If there is a min(float,float) and a max(float,float) then they
        //could be used here
        //Linear functors could also make this nicer
        if(oldfreq > newfreq) //2 is the center of propRate
            portamentotime *=
                powf(oldfreq / newfreq
                     / (portamento.propRate / 127.0f * 3 + .05),
                     (portamento.propDepth / 127.0f * 1.6f + .2));
        else                  //1 is the center of propDepth
            portamentotime *=
                powf(newfreq / oldfreq
                     / (portamento.propRate / 127.0f * 3 + .05),
                     (portamento.propDepth / 127.0f * 1.6f + .2));
    }

    if((portamento.updowntimestretch >= 64) && (newfreq < oldfreq)) {
        if(portamento.updowntimestretch == 127)
            return 0;
        portamentotime *= powf(0.1f,
                               (portamento.updowntimestretch - 64) / 63.0f);
    }
    if((portamento.updowntimestretch < 64) && (newfreq > oldfreq)) {
        if(portamento.updowntimestretch == 0)
            return 0;
        portamentotime *= powf(0.1f,
                               (64.0f - portamento.updowntimestretch) / 64.0f);
    }

    //printf("%f->%f : Time %f\n",oldfreq,newfreq,portamentotime);

    portamento.dx = synth.buffersize_f / (portamentotime * synth.samplerate_f);
    portamento.origfreqrap = oldfreq / newfreq;

    float tmprap = ((portamento.origfreqrap > 1.0f) ?
                    (portamento.origfreqrap) :
                    (1.0f / portamento.origfreqrap));

    float thresholdrap = powf(2.0f, portamento.pitchthresh / 12.0f);
    if((portamento.pitchthreshtype == 0) && (tmprap - 0.00001f > thresholdrap))
        return 0;
    if((portamento.pitchthreshtype == 1) && (tmprap + 0.00001f < thresholdrap))
        return 0;

    portamento.used    = 1;
    portamento.freqrap = portamento.origfreqrap;
    return 1;
}

void Controller::updateportamento()
{
    if(portamento.used == 0)
        return;

    portamento.x += portamento.dx;
    if(portamento.x > 1.0f) {
        portamento.x    = 1.0f;
        portamento.used = 0;
    }
    portamento.freqrap =
        (1.0f - portamento.x) * portamento.origfreqrap + portamento.x;
}


void Controller::setresonancecenter(int value)
{
    resonancecenter.data      = value;
    resonancecenter.relcenter =
        powf(3.0f, (value - 64.0f) / 64.0f * (resonancecenter.depth / 64.0f));
}
void Controller::setresonancebw(int value)
{
    resonancebandwidth.data  = value;
    resonancebandwidth.relbw =
        powf(1.5f, (value - 64.0f) / 64.0f * (resonancebandwidth.depth / 127.0f));
}


//Returns 0 if there is NRPN or 1 if there is not
int Controller::getnrpn(int *parhi, int *parlo, int *valhi, int *vallo)
{
    if(NRPN.receive == 0)
        return 1;
    if((NRPN.parhi < 0) || (NRPN.parlo < 0) || (NRPN.valhi < 0)
       || (NRPN.vallo < 0))
        return 1;

    *parhi = NRPN.parhi;
    *parlo = NRPN.parlo;
    *valhi = NRPN.valhi;
    *vallo = NRPN.vallo;
    return 0;
}


void Controller::setparameternumber(unsigned int type, int value)
{
    switch(type) {
        case C_nrpnhi:
            NRPN.parhi = value;
            NRPN.valhi = -1;
            NRPN.vallo = -1; //clear the values
            break;
        case C_nrpnlo:
            NRPN.parlo = value;
            NRPN.valhi = -1;
            NRPN.vallo = -1; //clear the values
            break;
        case C_dataentryhi:
            if((NRPN.parhi >= 0) && (NRPN.parlo >= 0))
                NRPN.valhi = value;
            break;
        case C_dataentrylo:
            if((NRPN.parhi >= 0) && (NRPN.parlo >= 0))
                NRPN.vallo = value;
            break;
    }
}



void Controller::add2XML(XMLwrapper& xml)
{
    xml.addpar("pitchwheel_bendrange", pitchwheel.bendrange);
    xml.addpar("pitchwheel_bendrange_down", pitchwheel.bendrange_down);
    xml.addparbool("pitchwheel_split", pitchwheel.is_split);

    xml.addparbool("expression_receive", expression.receive);
    xml.addpar("panning_depth", panning.depth);
    xml.addpar("filter_cutoff_depth", filtercutoff.depth);
    xml.addpar("filter_q_depth", filterq.depth);
    xml.addpar("bandwidth_depth", bandwidth.depth);
    xml.addpar("mod_wheel_depth", modwheel.depth);
    xml.addparbool("mod_wheel_exponential", modwheel.exponential);
    xml.addparbool("fm_amp_receive", fmamp.receive);
    xml.addparbool("volume_receive", volume.receive);
    xml.addparbool("sustain_receive", sustain.receive);

    xml.addparbool("portamento_receive", portamento.receive);
    xml.addpar("portamento_time", portamento.time);
    xml.addpar("portamento_pitchthresh", portamento.pitchthresh);
    xml.addpar("portamento_pitchthreshtype", portamento.pitchthreshtype);
    xml.addpar("portamento_portamento", portamento.portamento);
    xml.addpar("portamento_updowntimestretch", portamento.updowntimestretch);
    xml.addpar("portamento_proportional", portamento.proportional);
    xml.addpar("portamento_proprate", portamento.propRate);
    xml.addpar("portamento_propdepth", portamento.propDepth);

    xml.addpar("resonance_center_depth", resonancecenter.depth);
    xml.addpar("resonance_bandwidth_depth", resonancebandwidth.depth);
}

void Controller::getfromXML(XMLwrapper& xml)
{
    pitchwheel.bendrange = xml.getpar("pitchwheel_bendrange",
                                       pitchwheel.bendrange,
                                       -6400,
                                       6400);
    pitchwheel.bendrange_down = xml.getpar("pitchwheel_bendrange_down",
                                       pitchwheel.bendrange_down,
                                       -6400,
                                       6400);
    pitchwheel.is_split = xml.getparbool("pitchwheel_split",
                                          pitchwheel.is_split);

    expression.receive = xml.getparbool("expression_receive",
                                         expression.receive);
    panning.depth      = xml.getpar127("panning_depth", panning.depth);
    filtercutoff.depth = xml.getpar127("filter_cutoff_depth",
                                        filtercutoff.depth);
    filterq.depth        = xml.getpar127("filter_q_depth", filterq.depth);
    bandwidth.depth      = xml.getpar127("bandwidth_depth", bandwidth.depth);
    modwheel.depth       = xml.getpar127("mod_wheel_depth", modwheel.depth);
    modwheel.exponential = xml.getparbool("mod_wheel_exponential",
                                           modwheel.exponential);
    fmamp.receive = xml.getparbool("fm_amp_receive",
                                    fmamp.receive);
    volume.receive = xml.getparbool("volume_receive",
                                     volume.receive);
    sustain.receive = xml.getparbool("sustain_receive",
                                      sustain.receive);

    portamento.receive = xml.getparbool("portamento_receive",
                                         portamento.receive);
    portamento.time = xml.getpar127("portamento_time",
                                     portamento.time);
    portamento.pitchthresh = xml.getpar127("portamento_pitchthresh",
                                            portamento.pitchthresh);
    portamento.pitchthreshtype = xml.getpar127("portamento_pitchthreshtype",
                                                portamento.pitchthreshtype);
    portamento.portamento = xml.getpar127("portamento_portamento",
                                           portamento.portamento);
    portamento.updowntimestretch = xml.getpar127(
        "portamento_updowntimestretch",
        portamento.updowntimestretch);
    portamento.proportional = xml.getpar127("portamento_proportional",
                                             portamento.proportional);
    portamento.propRate = xml.getpar127("portamento_proprate",
                                         portamento.propRate);
    portamento.propDepth = xml.getpar127("portamento_propdepth",
                                          portamento.propDepth);


    resonancecenter.depth = xml.getpar127("resonance_center_depth",
                                           resonancecenter.depth);
    resonancebandwidth.depth = xml.getpar127("resonance_bandwidth_depth",
                                              resonancebandwidth.depth);
}

}<|MERGE_RESOLUTION|>--- conflicted
+++ resolved
@@ -29,34 +29,6 @@
 #undef rChangeCb
 #define rChangeCb if (obj->time) { obj->last_update_timestamp = obj->time->time(); }
 const rtosc::Ports Controller::ports = {
-<<<<<<< HEAD
-    rParamZyn(panning.depth,       rShort("pan.d"), rDefault(64), "Depth of Panning MIDI Control"),
-    rParamZyn(filtercutoff.depth,  rShort("fc.d"), rDefault(64), "Depth of Filter Cutoff MIDI Control"),
-    rParamZyn(filterq.depth,       rShort("fq.d"), rDefault(64), "Depth of Filter Q MIDI Control"),
-    rParamZyn(bandwidth.depth,     rShort("bw.d"), rDefault(64), "Depth of Bandwidth MIDI Control"),
-    rToggle(bandwidth.exponential, rShort("bw.exp"), rDefault(false), "Bandwidth Exponential Mode"),
-    rParamZyn(modwheel.depth,      rShort("mdw.d"), rDefault(80), "Depth of Modwheel MIDI Control"),
-    rToggle(modwheel.exponential,  rShort("mdw.exp"), rDefault(false), "Modwheel Exponential Mode"),
-    rToggle(pitchwheel.is_split,   rDefault(false), rDefault(false), "If PitchWheel Has unified bendrange or not"),
-    rParamI(pitchwheel.bendrange,  rShort("pch.d"), rDefault(200), "Range of MIDI Pitch Wheel"),
-    rParamI(pitchwheel.bendrange_down, rDefault(0), "Lower Range of MIDI Pitch Wheel"),
-    rToggle(expression.receive, rShort("exp.rcv"), rDefault(true), "Expression MIDI Receive"),
-    rToggle(fmamp.receive,      rShort("fma.rcv"), rDefault(true), "FM amplitude MIDI Receive"),
-    rToggle(volume.receive,     rShort("vol.rcv"), rDefault(true), "Volume MIDI Receive"),
-    rToggle(sustain.receive,    rShort("sus.rcv"), rDefault(true), "Sustain MIDI Receive"),
-    rToggle(portamento.receive, rShort("prt.rcv"), rDefault(true), "Portamento MIDI Receive"),
-    rToggle(portamento.portamento, rDefault(false), "Portamento Enable"),
-    rParamZyn(portamento.time,          rShort("time"), rDefault(64), "Portamento Length"),
-    rToggle(portamento.proportional,    rShort("propt."), rDefault(false), "Whether the portamento time is proportional"
-            "to the size of the interval between two notes."),
-    rParamZyn(portamento.propRate,      rShort("scale"), rDefault(80), "Portamento proportional scale"),
-    rParamZyn(portamento.propDepth,     rShort("depth"), rDefault(90), "Portamento proportional depth"),
-    rParamZyn(portamento.pitchthresh,   rShort("thresh"), rDefault(3), "Threshold for portamento"),
-    rToggle(portamento.pitchthreshtype, rShort("tr.type"), rDefault(1), "Type of threshold"),
-    rParamZyn(portamento.updowntimestretch, rShort("up/dwn"), rDefault(64), "Relative length of glide up vs glide down"),
-    rParamZyn(resonancecenter.depth,    rShort("rfc.d"), rDefault(64), "Resonance Center MIDI Depth"),
-    rParamZyn(resonancebandwidth.depth, rShort("rbw.d"), rDefault(64), "Resonance Bandwidth MIDI Depth"),
-=======
     rParamZyn(panning.depth,       rShort("pan.d"), rDefault(64),
         "Depth of Panning MIDI Control"),
     rParamZyn(filtercutoff.depth,  rShort("fc.d"), rDefault(64),
@@ -108,7 +80,6 @@
         "Resonance Center MIDI Depth"),
     rParamZyn(resonancebandwidth.depth, rShort("rbw.d"), rDefault(64),
         "Resonance Bandwidth MIDI Depth"),
->>>>>>> 426b9b21
     rToggle(NRPN.receive, rDefault(true), "NRPN MIDI Enable"),
     rAction(defaults),
 };
