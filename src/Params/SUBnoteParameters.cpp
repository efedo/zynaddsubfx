/*
  ZynAddSubFX - a software synthesizer

  SUBnoteParameters.cpp - Parameters for SUBnote (SUBsynth)
  Copyright (C) 2002-2005 Nasca Octavian Paul
  Author: Nasca Octavian Paul

  This program is free software; you can redistribute it and/or
  modify it under the terms of the GNU General Public License
  as published by the Free Software Foundation; either version 2
  of the License, or (at your option) any later version.
*/

#include "../globals.h"
#include "SUBnoteParameters.h"
#include "EnvelopeParams.h"
#include "FilterParams.h"
#include "../Misc/Util.h"
#include "../Misc/Time.h"
#include <cstdio>
#include <cmath>

#include <rtosc/ports.h>
#include <rtosc/port-sugar.h>
using namespace rtosc;

namespace zyn {

#define rObject SUBnoteParameters
#define rBegin [](const char *msg, RtData &d) { \
    SUBnoteParameters *obj = (SUBnoteParameters*) d.obj
#define rEnd }


#undef rChangeCb
#define rChangeCb if (obj->time) { obj->last_update_timestamp = obj->time->time(); }
static const rtosc::Ports SUBnotePorts = {
    rSelf(SUBnoteParameters),
    rPaste,
    rToggle(Pstereo,    rShort("stereo"), rDefault(true), "Stereo Enable"),
    rParamZyn(PVolume,  rShort("volume"), rDefault(96), "Volume"),
    rParamZyn(PPanning, rShort("panning"), rDefault(64), "Left Right Panning"),
<<<<<<< HEAD
    rParamZyn(PAmpVelocityScaleFunction, rShort("sense"), rDefault(90), "Amplitude Velocity Sensing function"),
    rParamI(PDetune,       rShort("detune"), rLinear(0, 16383), rDefault(8192), "Detune in detune type units"),
    rParamI(PCoarseDetune, rShort("cdetune"), rDefault(0), "Coarse Detune"),
    //Real values needed
    rOption(PDetuneType,               rShort("det. scl."),
            rOptions(L35 cents, L10 cents, E100 cents, E1200 cents), rDefault(L10 cents), "Detune Scale"),
    rToggle(PFreqEnvelopeEnabled,      rShort("enable"), rDefault(false), "Enable for Frequency Envelope"),
    rToggle(PBandWidthEnvelopeEnabled, rShort("enable"), rDefault(false), "Enable for Bandwidth Envelope"),
    rToggle(PGlobalFilterEnabled,                 rShort("enable"), rDefault(false), "Enable for Global Filter"),
    rParamZyn(PGlobalFilterVelocityScale,         rShort("scale"), rDefault(64), "Filter Velocity Magnitude"),
    rParamZyn(PGlobalFilterVelocityScaleFunction, rShort("sense"), rDefault(64), "Filter Velocity Function Shape"),
    //rRecur(FreqEnvelope, EnvelopeParams),
    //rToggle(),//continue
    rToggle(Pfixedfreq,     rShort("fixed freq"), rDefault(false), "Base frequency fixed frequency enable"),
    rParamZyn(PfixedfreqET, rShort("fixed ET"),   rDefault(0),     "Equal temeperate control for fixed frequency operation"),
    rParamZyn(PBendAdjust,  rShort("bend"),       rDefault(88),    "Pitch bend adjustment"),
    rParamZyn(POffsetHz,    rShort("+ Hz"),       rDefault(64),    "Voice constant offset"),
=======
    rParamZyn(PAmpVelocityScaleFunction, rShort("sense"), rDefault(90),
        "Amplitude Velocity Sensing function"),
    rParamI(PDetune,       rShort("detune"), rLinear(0, 16383), rDefault(8192),
        "Detune in detune type units"),
    rParamI(PCoarseDetune, rShort("cdetune"), rDefault(0), "Coarse Detune"),
    //Real values needed
    rOption(PDetuneType,               rShort("det. scl."),
            rOptions(L35 cents, L10 cents, E100 cents, E1200 cents),
            rDefaultId(L10 cents), "Detune Scale"),
    rToggle(PFreqEnvelopeEnabled,      rShort("enable"), rDefault(false),
        "Enable for Frequency Envelope"),
    rToggle(PBandWidthEnvelopeEnabled, rShort("enable"), rDefault(false),
        "Enable for Bandwidth Envelope"),
    rToggle(PGlobalFilterEnabled,                 rShort("enable"),
        rDefault(false), "Enable for Global Filter"),
    rParamZyn(PGlobalFilterVelocityScale,         rShort("scale"), rDefault(64),
        "Filter Velocity Magnitude"),
    rParamZyn(PGlobalFilterVelocityScaleFunction, rShort("sense"), rDefault(64),
        "Filter Velocity Function Shape"),
    //rRecur(FreqEnvelope, EnvelopeParams),
    //rToggle(),//continue
    rToggle(Pfixedfreq,     rShort("fixed freq"), rDefault(false),
        "Base frequency fixed frequency enable"),
    rParamZyn(PfixedfreqET, rShort("fixed ET"),   rDefault(0),
        "Equal temeperate control for fixed frequency operation"),
    rParamZyn(PBendAdjust,  rShort("bend"),       rDefault(88),
        "Pitch bend adjustment"),
    rParamZyn(POffsetHz,    rShort("+ Hz"),       rDefault(64),
        "Voice constant offset"),
>>>>>>> 426b9b21
#undef rChangeCb
#define rChangeCb obj->updateFrequencyMultipliers(); if (obj->time) { \
    obj->last_update_timestamp = obj->time->time(); }
    rParamI(POvertoneSpread.type, rMap(min, 0), rMap(max, 7), rShort("spread type")
            rOptions(Harmonic, ShiftU, ShiftL, PowerU, PowerL, Sine, Power, Shift),
<<<<<<< HEAD
	    rDefault(Harmonic)
            "Spread of harmonic frequencies"),
    rParamI(POvertoneSpread.par1, rMap(min, 0), rMap(max, 255), rShort("p1"),
	    rDefault(0), "Overtone Parameter"),
=======
            rDefault(Harmonic)
            "Spread of harmonic frequencies"),
    rParamI(POvertoneSpread.par1, rMap(min, 0), rMap(max, 255), rShort("p1"),
            rDefault(0), "Overtone Parameter"),
>>>>>>> 426b9b21
    rParamI(POvertoneSpread.par2, rMap(min, 0), rMap(max, 255), rShort("p2"),
            rDefault(0), "Overtone Parameter"),
    rParamI(POvertoneSpread.par3, rMap(min, 0), rMap(max, 255), rShort("forceH"),
            rDefault(0), "Force Overtones To Harmonics"),
#undef rChangeCb
#define rChangeCb if (obj->time) { obj->last_update_timestamp = obj->time->time(); }
    rParamI(Pnumstages, rShort("stages"), rMap(min, 1), rMap(max, 5),
            rDefault(2), "Number of filter stages"),
<<<<<<< HEAD
    rParamZyn(Pbandwidth, rShort("bandwidth"), rDefault(40), "Bandwidth of filters"),
    rParamZyn(Phmagtype,  rShort("mag. type"), rOptions(linear, -40dB, -60dB, -80dB, -100dB),
              rDefault(linear), "Magnitude scale"),
    rArray(Phmag, MAX_SUB_HARMONICS, rDefault(0),
           "Harmonic magnitudes"),
    rArray(Phrelbw, MAX_SUB_HARMONICS, rDefault(64),
           "Relative bandwidth"),
    rParamZyn(Pbwscale, rShort("stretch"), rDefault(64), "Bandwidth scaling with frequency"),
=======
    rParamZyn(Pbandwidth, rShort("bandwidth"), rDefault(40),
              "Bandwidth of filters"),
    rParamZyn(Phmagtype,  rShort("mag. type"),
              rOptions(linear, -40dB, -60dB, -80dB, -100dB),
              rDefault(linear), "Magnitude scale"),
    rArray(Phmag, MAX_SUB_HARMONICS, rDefaultMissing,
           "Harmonic magnitudes"),
    rArray(Phrelbw, MAX_SUB_HARMONICS, rDefaultMissing,
           "Relative bandwidth"),
    rParamZyn(Pbwscale, rShort("stretch"), rDefault(64),
              "Bandwidth scaling with frequency"),
>>>>>>> 426b9b21
    rRecurp(AmpEnvelope,          "Amplitude envelope"),
    rRecurp(FreqEnvelope,         "Frequency Envelope"),
    rRecurp(BandWidthEnvelope,    "Bandwidth Envelope"),
    rRecurp(GlobalFilterEnvelope, "Post Filter Envelope"),
    rRecurp(GlobalFilter,         "Post Filter"),
<<<<<<< HEAD
    rOption(Pstart, rShort("initial"), rOptions(zero, random, ones), rDefault(random),
=======
    rOption(Pstart, rShort("initial"), rOptions(zero, random, ones),
            rDefault(random),
>>>>>>> 426b9b21
            "How harmonics are initialized"),

    {"clear:", rDoc("Reset all harmonics to equal bandwidth/zero amplitude"), NULL,
        rBegin;
        for(int i=0; i<MAX_SUB_HARMONICS; ++i) {
            obj->Phmag[i]   = 0;
            obj->Phrelbw[i] = 64;
        }
        obj->Phmag[0] = 127;
        rEnd},
    {"detunevalue:", rDoc("Get note detune value"), NULL,
        rBegin;
        d.reply(d.loc, "f", getdetune(obj->PDetuneType, 0, obj->PDetune));
        rEnd},
    //weird stuff for PCoarseDetune
    {"octave::c:i", rProp(parameter) rShort("octave") rLinear(-8,7)
        rDoc("Note octave shift"), NULL,
        rBegin;
        if(!rtosc_narguments(msg)) {
            int k=obj->PCoarseDetune/1024;
            if (k>=8) k-=16;
            d.reply(d.loc, "i", k);
        } else {
            int k=(int) rtosc_argument(msg, 0).i;
            if (k<0) k+=16;
            obj->PCoarseDetune = k*1024 + obj->PCoarseDetune%1024;
        }
        rEnd},
    {"coarsedetune::c:i", rProp(parameter) rShort("coarse") rLinear(-64, 63)
        rDoc("Note coarse detune"), NULL,
        rBegin;
        if(!rtosc_narguments(msg)) {
            int k=obj->PCoarseDetune%1024;
            if (k>=512) k-=1024;
            d.reply(d.loc, "i", k);
        } else {
            int k=(int) rtosc_argument(msg, 0).i;
            if (k<0) k+=1024;
            obj->PCoarseDetune = k + (obj->PCoarseDetune/1024)*1024;
        }
        rEnd},
    {"response:", rDoc("Filter response at 440Hz. with 48kHz sample rate\n\n"
            "Format: stages, filter*active_filters\n"
            "        filter = [frequency, bandwidth, amplitude]"),
    NULL,
    rBegin;

    //Identify the active harmonics
    int pos[MAX_SUB_HARMONICS];
    int harmonics;
    obj->activeHarmonics(pos, harmonics);

    float base_freq = 440.0f;

    char        types[3*MAX_SUB_HARMONICS+2];
    rtosc_arg_t args[3*MAX_SUB_HARMONICS+1];

    args[0].i = obj->Pnumstages;
    types[0]  = 'i';

    for(int n=0; n<harmonics; ++n) {
        const float freq = base_freq * obj->POvertoneFreqMult[pos[n]];
        //the bandwidth is not absolute(Hz); it is relative to frequency
        const float bw = obj->convertBandwidth(obj->Pbandwidth,
                obj->Pnumstages, freq, obj->Pbwscale, obj->Phrelbw[pos[n]]);

        //try to keep same amplitude on all freqs and bw. (empirically)
        const float hgain = obj->convertHarmonicMag(obj->Phmag[pos[n]],
                                                    obj->Phmagtype);
        const float gain  = hgain * sqrt(1500.0f / (bw * freq));

        int base = 1+3*n;
        args[base + 0].f = freq;
        args[base + 1].f = bw;
        args[base + 2].f = gain;
        types[base + 0] = 'f';
        types[base + 1] = 'f';
        types[base + 2] = 'f';
    }

    types[3*harmonics+1] = 0;
    d.replyArray(d.loc, types, args);
    rEnd},


};
#undef rChangeCb
#undef rBegin
#undef rEnd

const rtosc::Ports &SUBnoteParameters::ports = SUBnotePorts;

SUBnoteParameters::SUBnoteParameters(const AbsTime *time_)
        : Presets(), time(time_), last_update_timestamp(0)
{
    setpresettype("Psubsynth");
    AmpEnvelope = new EnvelopeParams(64, 1, time_);
    AmpEnvelope->init(EnvelopeParams::ad_global_amp_env);
    FreqEnvelope = new EnvelopeParams(64, 0, time_);
    FreqEnvelope->init(EnvelopeParams::sub_freq_env);
    BandWidthEnvelope = new EnvelopeParams(64, 0, time_);
    BandWidthEnvelope->init(EnvelopeParams::sub_bandwidth_env);

    GlobalFilter = new FilterParams(2, 80, 40, time_);
    GlobalFilterEnvelope = new EnvelopeParams(0, 1, time_);
    GlobalFilterEnvelope->init(EnvelopeParams::ad_global_filter_env);

    defaults();
}

void SUBnoteParameters::activeHarmonics(int *pos, int &harmonics) const
{
    harmonics = 0;
    for(int n = 0; n < MAX_SUB_HARMONICS; ++n) {
        if(Phmag[n] == 0)
            continue;
        pos[harmonics++] = n;
    }
}

float SUBnoteParameters::convertBandwidth(int bw_, int stages, float freq,
        int scale, int relbw)
{
    //the bandwidth is not absolute(Hz); it is relative to frequency
    float bw = powf(10, (bw_ - 127.0f) / 127.0f * 4) * stages;

    //Bandwidth Scale
    bw *= powf(1000 / freq, (scale - 64.0f) / 64.0f * 3.0f);

    //Relative BandWidth
    bw *= powf(100, (relbw - 64.0f) / 64.0f);

    if(bw > 25.0f)
        bw = 25.0f;

    return bw;
}

float SUBnoteParameters::convertHarmonicMag(int mag, int type)
{
    const float hmagnew = 1.0f - mag / 127.0f;

    switch(type) {
        case 1:
            return expf(hmagnew * logf(0.01f));
            break;
        case 2:
            return expf(hmagnew * logf(0.001f));
            break;
        case 3:
            return expf(hmagnew * logf(0.0001f));
            break;
        case 4:
            return expf(hmagnew * logf(0.00001f));
            break;
        default:
            return 1.0f - hmagnew;
    }
}


void SUBnoteParameters::defaults()
{
    PVolume  = 96;
    PPanning = 64;
    PAmpVelocityScaleFunction = 90;

    Pfixedfreq   = 0;
    PfixedfreqET = 0;
    PBendAdjust = 88; // 64 + 24
    POffsetHz = 64;
    Pnumstages   = 2;
    Pbandwidth   = 40;
    Phmagtype    = 0;
    Pbwscale     = 64;
    Pstereo      = 1;
    Pstart = 1;

    PDetune = 8192;
    PCoarseDetune = 0;
    PDetuneType   = 1;
    PFreqEnvelopeEnabled      = 0;
    PBandWidthEnvelopeEnabled = 0;

    POvertoneSpread.type = 0;
    POvertoneSpread.par1 = 0;
    POvertoneSpread.par2 = 0;
    POvertoneSpread.par3 = 0;
    updateFrequencyMultipliers();

    for(int n = 0; n < MAX_SUB_HARMONICS; ++n) {
        Phmag[n]   = 0;
        Phrelbw[n] = 64;
    }
    Phmag[0] = 127;

    PGlobalFilterEnabled = 0;
    PGlobalFilterVelocityScale = 64;
    PGlobalFilterVelocityScaleFunction = 64;

    AmpEnvelope->defaults();
    FreqEnvelope->defaults();
    BandWidthEnvelope->defaults();
    GlobalFilter->defaults();
    GlobalFilterEnvelope->defaults();
}



SUBnoteParameters::~SUBnoteParameters()
{
    delete (AmpEnvelope);
    delete (FreqEnvelope);
    delete (BandWidthEnvelope);
    delete (GlobalFilter);
    delete (GlobalFilterEnvelope);
}




void SUBnoteParameters::add2XML(XMLwrapper& xml)
{
    xml.addpar("num_stages", Pnumstages);
    xml.addpar("harmonic_mag_type", Phmagtype);
    xml.addpar("start", Pstart);

    xml.beginbranch("HARMONICS");
    for(int i = 0; i < MAX_SUB_HARMONICS; ++i) {
        if((Phmag[i] == 0) && (xml.minimal))
            continue;
        xml.beginbranch("HARMONIC", i);
        xml.addpar("mag", Phmag[i]);
        xml.addpar("relbw", Phrelbw[i]);
        xml.endbranch();
    }
    xml.endbranch();

    xml.beginbranch("AMPLITUDE_PARAMETERS");
    xml.addparbool("stereo", Pstereo);
    xml.addpar("volume", PVolume);
    xml.addpar("panning", PPanning);
    xml.addpar("velocity_sensing", PAmpVelocityScaleFunction);
    xml.beginbranch("AMPLITUDE_ENVELOPE");
    AmpEnvelope->add2XML(xml);
    xml.endbranch();
    xml.endbranch();

    xml.beginbranch("FREQUENCY_PARAMETERS");
    xml.addparbool("fixed_freq", Pfixedfreq);
    xml.addpar("fixed_freq_et", PfixedfreqET);
    xml.addpar("bend_adjust", PBendAdjust);
    xml.addpar("offset_hz", POffsetHz);

    xml.addpar("detune", PDetune);
    xml.addpar("coarse_detune", PCoarseDetune);
    xml.addpar("overtone_spread_type", POvertoneSpread.type);
    xml.addpar("overtone_spread_par1", POvertoneSpread.par1);
    xml.addpar("overtone_spread_par2", POvertoneSpread.par2);
    xml.addpar("overtone_spread_par3", POvertoneSpread.par3);
    xml.addpar("detune_type", PDetuneType);

    xml.addpar("bandwidth", Pbandwidth);
    xml.addpar("bandwidth_scale", Pbwscale);

    xml.addparbool("freq_envelope_enabled", PFreqEnvelopeEnabled);
    if((PFreqEnvelopeEnabled != 0) || (!xml.minimal)) {
        xml.beginbranch("FREQUENCY_ENVELOPE");
        FreqEnvelope->add2XML(xml);
        xml.endbranch();
    }

    xml.addparbool("band_width_envelope_enabled", PBandWidthEnvelopeEnabled);
    if((PBandWidthEnvelopeEnabled != 0) || (!xml.minimal)) {
        xml.beginbranch("BANDWIDTH_ENVELOPE");
        BandWidthEnvelope->add2XML(xml);
        xml.endbranch();
    }
    xml.endbranch();

    xml.beginbranch("FILTER_PARAMETERS");
    xml.addparbool("enabled", PGlobalFilterEnabled);
    if((PGlobalFilterEnabled != 0) || (!xml.minimal)) {
        xml.beginbranch("FILTER");
        GlobalFilter->add2XML(xml);
        xml.endbranch();

        xml.addpar("filter_velocity_sensing",
                    PGlobalFilterVelocityScaleFunction);
        xml.addpar("filter_velocity_sensing_amplitude",
                    PGlobalFilterVelocityScale);

        xml.beginbranch("FILTER_ENVELOPE");
        GlobalFilterEnvelope->add2XML(xml);
        xml.endbranch();
    }
    xml.endbranch();
}



void SUBnoteParameters::updateFrequencyMultipliers(void) {
    float par1 = POvertoneSpread.par1 / 255.0f;
    float par1pow = powf(10.0f,
            -(1.0f - POvertoneSpread.par1 / 255.0f) * 3.0f);
    float par2 = POvertoneSpread.par2 / 255.0f;
    float par3 = 1.0f - POvertoneSpread.par3 / 255.0f;
    float result;
    float tmp = 0.0f;
    int   thresh = 0;

    for(int n = 0; n < MAX_SUB_HARMONICS; ++n) {
        float n1     = n + 1.0f;
        switch(POvertoneSpread.type) {
            case 1:
                thresh = (int)(100.0f * par2 * par2) + 1;
                if (n1 < thresh)
                    result = n1;
                else
                    result = n1 + 8.0f * (n1 - thresh) * par1pow;
                break;
            case 2:
                thresh = (int)(100.0f * par2 * par2) + 1;
                if (n1 < thresh)
                    result = n1;
                else
                    result = n1 + 0.9f * (thresh - n1) * par1pow;
                break;
            case 3:
                tmp = par1pow * 100.0f + 1.0f;
                result = powf(n / tmp, 1.0f - 0.8f * par2) * tmp + 1.0f;
                break;
            case 4:
                result = n * (1.0f - par1pow) +
                    powf(0.1f * n, 3.0f * par2 + 1.0f) *
                    10.0f * par1pow + 1.0f;
                break;

            case 5:
                result = n1 + 2.0f * sinf(n * par2 * par2 * PI * 0.999f) *
                    sqrt(par1pow);
                break;
            case 6:
                tmp    = powf(2.0f * par2, 2.0f) + 0.1f;
                result = n * powf(par1 * powf(0.8f * n, tmp) + 1.0f, tmp) +
                    1.0f;
                break;

            case 7:
                result = (n1 + par1) / (par1 + 1);
                break;
            default:
                result = n1;
        }
        float iresult = floor(result + 0.5f);
        POvertoneFreqMult[n] = iresult + par3 * (result - iresult);
    }
}

#define doPaste(x) this->x = sub.x;
#define doPPaste(x) this->x->paste(*sub.x);
void SUBnoteParameters::paste(SUBnoteParameters &sub)
{
    doPaste(Pstereo);
    doPaste(PVolume);
    doPaste(PPanning);
    doPaste(PAmpVelocityScaleFunction);
    doPPaste(AmpEnvelope);

    //Frequency Parameters
    doPaste(PDetune);
    doPaste(PCoarseDetune);
    doPaste(PDetuneType);
    doPaste(PBendAdjust);
    doPaste(POffsetHz);
    doPaste(PFreqEnvelopeEnabled);
    doPPaste(FreqEnvelope);
    doPaste(PBandWidthEnvelopeEnabled);
    doPPaste(BandWidthEnvelope);

    //Filter Parameters (Global)
    doPaste(PGlobalFilterEnabled);
    doPPaste(GlobalFilter);
    doPaste(PGlobalFilterVelocityScale);
    doPaste(PGlobalFilterVelocityScaleFunction);
    doPPaste(GlobalFilterEnvelope);


    //Other Parameters
    doPaste(Pfixedfreq);
    doPaste(PfixedfreqET);
    doPaste(POvertoneSpread.type);
    doPaste(POvertoneSpread.par1);
    doPaste(POvertoneSpread.par2);
    doPaste(POvertoneSpread.par3);

    for(int i=0; i<MAX_SUB_HARMONICS; ++i)
        doPaste(POvertoneFreqMult[i]);

    doPaste(Pnumstages);
    doPaste(Pbandwidth);
    doPaste(Phmagtype);

    for(int i=0; i<MAX_SUB_HARMONICS; ++i) {
        doPaste(Phmag[i]);
        doPaste(Phrelbw[i]);
    }

    doPaste(Pbwscale);
    doPaste(Pstart);

    if ( time ) {
        last_update_timestamp = time->time();
    }
}

void SUBnoteParameters::getfromXML(XMLwrapper& xml)
{
    Pnumstages = xml.getpar127("num_stages", Pnumstages);
    Phmagtype  = xml.getpar127("harmonic_mag_type", Phmagtype);
    Pstart     = xml.getpar127("start", Pstart);

    if(xml.enterbranch("HARMONICS")) {
        Phmag[0] = 0;
        for(int i = 0; i < MAX_SUB_HARMONICS; ++i) {
            if(xml.enterbranch("HARMONIC", i) == 0)
                continue;
            Phmag[i]   = xml.getpar127("mag", Phmag[i]);
            Phrelbw[i] = xml.getpar127("relbw", Phrelbw[i]);
            xml.exitbranch();
        }
        xml.exitbranch();
    }

    if(xml.enterbranch("AMPLITUDE_PARAMETERS")) {
        Pstereo  = xml.getparbool("stereo", Pstereo);
        PVolume  = xml.getpar127("volume", PVolume);
        PPanning = xml.getpar127("panning", PPanning);
        PAmpVelocityScaleFunction = xml.getpar127("velocity_sensing",
                PAmpVelocityScaleFunction);
        if(xml.enterbranch("AMPLITUDE_ENVELOPE")) {
            AmpEnvelope->getfromXML(xml);
            xml.exitbranch();
        }
        xml.exitbranch();
    }

    if(xml.enterbranch("FREQUENCY_PARAMETERS")) {
        Pfixedfreq   = xml.getparbool("fixed_freq", Pfixedfreq);
        PfixedfreqET = xml.getpar127("fixed_freq_et", PfixedfreqET);
        PBendAdjust  = xml.getpar127("bend_adjust", PBendAdjust);
        POffsetHz  = xml.getpar127("offset_hz", POffsetHz);

        PDetune = xml.getpar("detune", PDetune, 0, 16383);
        PCoarseDetune = xml.getpar("coarse_detune", PCoarseDetune, 0, 16383);
        POvertoneSpread.type =
            xml.getpar127("overtone_spread_type", POvertoneSpread.type);
        POvertoneSpread.par1 =
            xml.getpar("overtone_spread_par1", POvertoneSpread.par1, 0, 255);
        POvertoneSpread.par2 =
            xml.getpar("overtone_spread_par2", POvertoneSpread.par2, 0, 255);
        POvertoneSpread.par3 =
            xml.getpar("overtone_spread_par3", POvertoneSpread.par3, 0, 255);
        updateFrequencyMultipliers();
        PDetuneType   = xml.getpar127("detune_type", PDetuneType);

        Pbandwidth = xml.getpar127("bandwidth", Pbandwidth);
        Pbwscale   = xml.getpar127("bandwidth_scale", Pbwscale);

        PFreqEnvelopeEnabled = xml.getparbool("freq_envelope_enabled",
                PFreqEnvelopeEnabled);
        if(xml.enterbranch("FREQUENCY_ENVELOPE")) {
            FreqEnvelope->getfromXML(xml);
            xml.exitbranch();
        }

        PBandWidthEnvelopeEnabled = xml.getparbool(
                "band_width_envelope_enabled",
                PBandWidthEnvelopeEnabled);
        if(xml.enterbranch("BANDWIDTH_ENVELOPE")) {
            BandWidthEnvelope->getfromXML(xml);
            xml.exitbranch();
        }

        xml.exitbranch();
    }

    if(xml.enterbranch("FILTER_PARAMETERS")) {
        PGlobalFilterEnabled = xml.getparbool("enabled", PGlobalFilterEnabled);
        if(xml.enterbranch("FILTER")) {
            GlobalFilter->getfromXML(xml);
            xml.exitbranch();
        }

        PGlobalFilterVelocityScaleFunction = xml.getpar127(
                "filter_velocity_sensing",
                PGlobalFilterVelocityScaleFunction);
        PGlobalFilterVelocityScale = xml.getpar127(
                "filter_velocity_sensing_amplitude",
                PGlobalFilterVelocityScale);

        if(xml.enterbranch("FILTER_ENVELOPE")) {
            GlobalFilterEnvelope->getfromXML(xml);
            xml.exitbranch();
        }

        xml.exitbranch();
    }
}

}<|MERGE_RESOLUTION|>--- conflicted
+++ resolved
@@ -40,25 +40,6 @@
     rToggle(Pstereo,    rShort("stereo"), rDefault(true), "Stereo Enable"),
     rParamZyn(PVolume,  rShort("volume"), rDefault(96), "Volume"),
     rParamZyn(PPanning, rShort("panning"), rDefault(64), "Left Right Panning"),
-<<<<<<< HEAD
-    rParamZyn(PAmpVelocityScaleFunction, rShort("sense"), rDefault(90), "Amplitude Velocity Sensing function"),
-    rParamI(PDetune,       rShort("detune"), rLinear(0, 16383), rDefault(8192), "Detune in detune type units"),
-    rParamI(PCoarseDetune, rShort("cdetune"), rDefault(0), "Coarse Detune"),
-    //Real values needed
-    rOption(PDetuneType,               rShort("det. scl."),
-            rOptions(L35 cents, L10 cents, E100 cents, E1200 cents), rDefault(L10 cents), "Detune Scale"),
-    rToggle(PFreqEnvelopeEnabled,      rShort("enable"), rDefault(false), "Enable for Frequency Envelope"),
-    rToggle(PBandWidthEnvelopeEnabled, rShort("enable"), rDefault(false), "Enable for Bandwidth Envelope"),
-    rToggle(PGlobalFilterEnabled,                 rShort("enable"), rDefault(false), "Enable for Global Filter"),
-    rParamZyn(PGlobalFilterVelocityScale,         rShort("scale"), rDefault(64), "Filter Velocity Magnitude"),
-    rParamZyn(PGlobalFilterVelocityScaleFunction, rShort("sense"), rDefault(64), "Filter Velocity Function Shape"),
-    //rRecur(FreqEnvelope, EnvelopeParams),
-    //rToggle(),//continue
-    rToggle(Pfixedfreq,     rShort("fixed freq"), rDefault(false), "Base frequency fixed frequency enable"),
-    rParamZyn(PfixedfreqET, rShort("fixed ET"),   rDefault(0),     "Equal temeperate control for fixed frequency operation"),
-    rParamZyn(PBendAdjust,  rShort("bend"),       rDefault(88),    "Pitch bend adjustment"),
-    rParamZyn(POffsetHz,    rShort("+ Hz"),       rDefault(64),    "Voice constant offset"),
-=======
     rParamZyn(PAmpVelocityScaleFunction, rShort("sense"), rDefault(90),
         "Amplitude Velocity Sensing function"),
     rParamI(PDetune,       rShort("detune"), rLinear(0, 16383), rDefault(8192),
@@ -88,23 +69,15 @@
         "Pitch bend adjustment"),
     rParamZyn(POffsetHz,    rShort("+ Hz"),       rDefault(64),
         "Voice constant offset"),
->>>>>>> 426b9b21
 #undef rChangeCb
 #define rChangeCb obj->updateFrequencyMultipliers(); if (obj->time) { \
     obj->last_update_timestamp = obj->time->time(); }
     rParamI(POvertoneSpread.type, rMap(min, 0), rMap(max, 7), rShort("spread type")
             rOptions(Harmonic, ShiftU, ShiftL, PowerU, PowerL, Sine, Power, Shift),
-<<<<<<< HEAD
-	    rDefault(Harmonic)
-            "Spread of harmonic frequencies"),
-    rParamI(POvertoneSpread.par1, rMap(min, 0), rMap(max, 255), rShort("p1"),
-	    rDefault(0), "Overtone Parameter"),
-=======
             rDefault(Harmonic)
             "Spread of harmonic frequencies"),
     rParamI(POvertoneSpread.par1, rMap(min, 0), rMap(max, 255), rShort("p1"),
             rDefault(0), "Overtone Parameter"),
->>>>>>> 426b9b21
     rParamI(POvertoneSpread.par2, rMap(min, 0), rMap(max, 255), rShort("p2"),
             rDefault(0), "Overtone Parameter"),
     rParamI(POvertoneSpread.par3, rMap(min, 0), rMap(max, 255), rShort("forceH"),
@@ -113,16 +86,6 @@
 #define rChangeCb if (obj->time) { obj->last_update_timestamp = obj->time->time(); }
     rParamI(Pnumstages, rShort("stages"), rMap(min, 1), rMap(max, 5),
             rDefault(2), "Number of filter stages"),
-<<<<<<< HEAD
-    rParamZyn(Pbandwidth, rShort("bandwidth"), rDefault(40), "Bandwidth of filters"),
-    rParamZyn(Phmagtype,  rShort("mag. type"), rOptions(linear, -40dB, -60dB, -80dB, -100dB),
-              rDefault(linear), "Magnitude scale"),
-    rArray(Phmag, MAX_SUB_HARMONICS, rDefault(0),
-           "Harmonic magnitudes"),
-    rArray(Phrelbw, MAX_SUB_HARMONICS, rDefault(64),
-           "Relative bandwidth"),
-    rParamZyn(Pbwscale, rShort("stretch"), rDefault(64), "Bandwidth scaling with frequency"),
-=======
     rParamZyn(Pbandwidth, rShort("bandwidth"), rDefault(40),
               "Bandwidth of filters"),
     rParamZyn(Phmagtype,  rShort("mag. type"),
@@ -134,18 +97,13 @@
            "Relative bandwidth"),
     rParamZyn(Pbwscale, rShort("stretch"), rDefault(64),
               "Bandwidth scaling with frequency"),
->>>>>>> 426b9b21
     rRecurp(AmpEnvelope,          "Amplitude envelope"),
     rRecurp(FreqEnvelope,         "Frequency Envelope"),
     rRecurp(BandWidthEnvelope,    "Bandwidth Envelope"),
     rRecurp(GlobalFilterEnvelope, "Post Filter Envelope"),
     rRecurp(GlobalFilter,         "Post Filter"),
-<<<<<<< HEAD
-    rOption(Pstart, rShort("initial"), rOptions(zero, random, ones), rDefault(random),
-=======
     rOption(Pstart, rShort("initial"), rOptions(zero, random, ones),
             rDefault(random),
->>>>>>> 426b9b21
             "How harmonics are initialized"),
 
     {"clear:", rDoc("Reset all harmonics to equal bandwidth/zero amplitude"), NULL,
