6 Mar 2002  -(dupamasa - in jur de ora 4) Mi-a venit ideea exact cum sa fac cand ma plimbam pe strada Pandurilor
7/8 Mar 2002 - Started to do diagrams
10 Mar 2002 - Started to write "voice"
11 Mar 2002 - Heard first sound
12 Mar 2002 - tested with 200 voices
16 Mar 2002 - made "Note" the main class
    	    - added vibratto
	    - added glissando
20 Mar 2002 - started to write the Envelope class
21 Mar 2002 - Envelope written (almost)
              Volume envelope almost written
23 Mar 2002 - Scris relasenote(putin)
	      Envelope-ul este si in dB
	      "glissando" este inlocuit cu "Envelope" de frecventa
	      started to write the LFO class
24 Mar 2002 - Corrected a bug that could crashed the synth (forgotten to disable the amp/freq envelopeenabled when killed it)	      
25 Mar 2002 - Started to write the Filter class (wrote only few lines)
27 Mar 2002 - Scris filtrul(putin), si FilterEnvelope
28 Mar 2002 - Adaugat la LFO si tipul "rampup" si "rampdown"
    	      Scris filterLFO si amplitudeLFO(termollo)
	      redenumiti si aranjati parametrii
    	      Adaugat LFO delay
	      Scris FilterEnvelope(corect) si FilterLFO(corect)
29 Mar 2002 - Adaugat RingModulation 
	      Adaugat FM/RM Amplitude si Frequency Envelope
	      Corectat un bug minor la Envelope-ASRinit();
	      Adaugat FM
01 Apr 2002 - Corectat un bug care facea sa se auda paraituri la sunetele care incepeau co o faza!=0
	      Scris cativa dintre parametrii globali Envelop-ulire,LFO,Filter,..  
02 Apr 2002 - Curatat putin ADnote
	      Adaugat VelocityScale la amplitudine, la FM si la Filtru Global
03 Apr 2002 - Aranjati toti parametrii ADnote in structuri
04 Apr 2002 - Mutati multi parametrii in ADnoteParameters
	      Inceput sa scriu ADnoteParameters
05 Apr 2002 - Inceput sa scriu clase speciale pentru parametrii(midi) (LFO..)	      		     
06 Apr 2002 - Continuat sa scriu clasele speciale pentru parametrii 
	      Teoretic merge sinteza multitimbrala(Adica se poate aplea ADnote(canal,note,vel))
07 Apr 2002 - Completat(aproape) transferul de parametri midi la cei reali
08 Apr 2002 - Added FM oscil at parameters and corrected a small FM bug
09 Apr 2002 - Inceput sa-l fac real-time
10 Apr 2002 - Merge la keyboard-ul MIDI, polifonic
27 Apr 2002 - Scris interfata la OSS, la latenta scazuta
	      Corectat un bug care facea ca sa se execute calcule inutile, ceea ce facea ca polifonia maxima sa scada de 10 ori
29 Apr 2002 - Inceput sa scriu interfata midi(obiect)
30 Apr 2002 - Continuat putin interfata midi (dar nu am terminat)	      
02 Mai 2002 - Merge in timp real cu latenta scazuta, dar se mai auda niste "pacanaituri"
03 Mai 2002 - Inceput sa scriu Reverb (acum este doar ecou) 
	      "Pacanaiturile" au fost eliminate.
09 Mai 2002 - Reverb-ul suna a reverberatie
11 Mai 2002 - Adaugat cativa parametrii midi la Reverb
18 Mai 2002 - Adaugat filtrul AllPass la Reverb si adaugat parametrul Plohidamp
19 Mai 2002 - Adaugat InitialDelay (idelay) la Reverb
24 Iun 2002 - Clasa Filtru nu mai este dependenta de FilterParams(pot sa-l folosesc in alte scopuri)
	      Corectat un bug la filtru care facea ca la rezomante scazute sa amplifice f. mult basii
	      Adaugat High Pass Filter
	      Rezonanta filtrului este exponentiala
	      Adauga LPF+HPF la Reverb
	      Inceput sa scriu Generatorul de Functii (OscilGen)
25 Iun 2002 - Scris cateva forme de unda (functii)
	      Reverb-ul are volumul in dB si daca este zero(ca parametru) atunci se dezactiveaza	      
02 Iul 2002 - Adaugat inca o functie la generatorul de functii
03 Iul 2002 - Inceput sa scriu generarea de functii la OscilGen pe baza de FFT
	      Inlaturat DC-ul de la OscilGen	      
04 Iul 2002 - Adaugat ANTI-ALIASING la ADnote si insumarea armonicelor se face in domeniul frecventa
              Corectat un bug care facea sa sune rau dac OSCIL_SIZE!=512 (era declarat de 2 ori)
12 Iul 2002 - Adaugat posibilitatea de a folosi ca modulator alta voce
              Adaugat parametrii MIDI la OscilGen 
13 Iul 2002 - Adaugat Randomness la clasa OscilGen
15 Iul 2002 - Adaugat si Panning(incl. Randomness) => instrumentul este acum stereo	      
16 Iul 2002 - Adaugat Randomness la LFO (faza 0 => random)
              Inlaturat o eroare care facea ca amplitudinea sa nu fie interpolata
17 Iul 2002 - Volumul FM-ului este exponential
              Adaugat atenuare la volumul FM-ului la note inalte	      
23 Iul 2002 - Adaugat EnvelopeStretch
	      Corectata o eroare care facea ca uneori sunetul sa se auda foarte tare la inceput
	      Adaugat fade-in (f. scurt) si fade out in caz ca envelop-ul are A=0 sau R=0, a.i. sa nu se auda pacanaituri
24 Iul 2002 - Corectat Relase-ul la Envelope si adaugat ForcedRelase    
25 Iul 2002 - Adaugat posibilitatea de a nu folosi AntiAliasing-ul
	      Adaugat Frequency Modulation (nu phase modulation)
              Adaugat Delay la fiecare voce    
	      Adaugat Morphing la modulatie
26 Iul 2002 - Inceput sa scriu clasa Part
27 Iul 2002 - Se face controlul Midi folosind clasa Part si nu ADnote
28 Iul 2002 - Corectata o eroare care facea sa se instantieze clasa ADnoteParameters pt. fiecare nota => memoria era ocupata excesiv si "manca" din procesor. Cauza erorii este ca trimiteam obiectul ADnoteParameters ca parametru si nu referinta lui. Asta era cauza pacanaiturilor ce se auzeau daca apasam multe clape simultan.
29 Iul 2002 - Adaugat clasa Master (Permite acum mai multe instr. simultan => multitimbral)
	      Observat o eroare la Envelope
30 Iul 2002 - Adaugat EnvelopeStretch si Forcedrelase la instantierea unui obiect EnvelopeParams
	      Durata Sustainul-ui fortat este acceeasi indiferent de paramentrul EnvelopeStretch
              Adaugat Ecou
31 Iul 2002 - Daca VelocityScaleFunction=127 atunci orice vel. va face amplitudinea maxima (ca si cand vel.=127)
	      Inceput sa scriu Interfata Utilizator
01 Aug 2002 - Toti parametrii sunt convertiti in REALTYPE direct de ADnote,de LFO
	      Inlataurate mici probleme de AntiAliasing daca detune-ul era prea sus si la unele moduri FM
              Programul incepe sa fie controlabil de Interfata
02 Aug 2002 - Inlaturat o eroare stupida care facea ca sa se seteze valorile EnvelopeParams la -1 (scria din Master:: prea mult)
03 Aug 2002 - Terminata interfata pentru ADnoteParameters.GlobalPars
	      Adaugat inca un parametru la lfo (continous LFO) care faca ca LFO-ul sa nu inceapa la fiecare NoteOn
              Corectat doua erori la ...[nvoice].AmpEnvelope  si ...[nvoice].FreqEnvelope
	      Scrisa interfata pentru ADnoteParameters.VoicePars (fara FM+OSCIL...)
04 Aug 2002 - Scrisa interfata cu FM (fara Oscil)
	      Corectate doua erori cu provire la FMampenv si FMfreqenv
	      Inlaturat aliasing-ul la vocea FM
	      Modificata interfata (Voice si FM-ul sunt intr-o singura fereastra)      
	      Inceput sa scriu schimbare voce curenta.
05 Aug 2002 - Adaugat interfata pentru cei mai importanti parametrii ai ADnote_VoicePar[nvoice]	    
              Inceput sa scriu interfata pentru OscilGen	
06 Aug 2002 - Este mult mai usoara schimbarea vocii curente.
              Inceput sa scriu OscilEditor
              Nu mai este necesara changebasefunc() la oscil pentru a schimba basefunction, se apeleaza automat.
              OscilEditor este (aproape) complet
	      Toti parametrii ADnoteParameters au UI
              Corectate cateva erori (cauzate de faptul ca nu am verificat daca ADnote::...Enabled!=0)
07 Aug 2002 - Corectata o eroare la envelope	      	      
              Adaugat afisaj spectrum la OscilEdit
	      Adaugat parametrii noi: extenal oscillator (voice si FM) si oscilphase(si FM) si interfata pentru ei
	      Gasite mai multe erori care apar daca misc widget-urile in timp ce cant la clape (probabil este vorba de thread-uri care trebuie sa fie sincronizate sau ceva cam asa sau memory leaks)
              Inceput sa scriu interfata pentru Part
	      Adaugat bypass la filtrul global
              Adaugat conversia oscil-ului in basefunction
              Corectata o mica eroare la calcularea oscil-ului referitor la faze 
08 Aug 2002 - In VoiceList valorile sunt actualizate la fiecare apasare a butonului "ShowVoiceList" si formele de unda sunt afisate corect.
              Corectate niste mici erori la FM
              Daca se foloseste ca modulator o alta voce, interfata dezativeaza unii parametrii FM daca sunt inutili
              Inceput sa scriu interfata si parametrii Master/Part
              Schimbat putin Master si Part (atentie sa nu se instantieza ADnoteParameters la fiecare apasare de tasta)
              Inceput sa scriu control-ul pentru Master/Parts
09 Aug 2002 - Scris parametrii Part si Master
              Inceput sa scriu sincronizarea intre thread-uri
10 Aug 2002 - Adaugat o noua forma de unda la OscilGen
              Adaugat sincronizarea intre thread-uri=>programul nu mai crapa daca in timp ce apas clapele, modific forma de unda
              Adaugat enable/disable ADnote
              Inceput sa scriu SUBnote/SUBnoteParameters
              Se poate canta si la SUBnote(inceput sa scriu UI pt. el)
11 Aug 2002 - Scris controlul armonicelor
              Adugati cativa parametrii la SUBnote
	      Adaugat AmpEnvelope la SUBnote(si UI)
12 Aug 2002 - Adaugat Detune la SUBnote si schimbat Detune-ul la ADnote
              Adaugat FreqEnvelope la SUBnote
16 Aug 2002 - Corectata o eroare care facea ca VoiceOut sa fie inlaturat chiar daca era inca folosit(de alte voci)
	      Daca "Forced Relase" este off atunci se face relase-ul liniar
              Adaugat BandWidth Envelope
17 Aug 2002 - Inceput sa pregatesc pentru EffectManager
18 Aug 2002 - Adaugat inca un parametru la Reverb: initial delay fb
	      Scris efectele de insertie
              Inceput sa scriu efectele de sistem
19 Aug 2002 - Continuat sa scriu efectele de sistem
	      Inceput sa scriu interfata la Efecte (Reverb - terminat, aproape)
22 Aug 2002 - Corectata o eroare la Echo
              Se poate schimba efectul de insertie
	      Gasita o eroare care "crapa" programul daca schimb efectul de le Reverb (rezolvata temporar, dar cu "memory leak")
23 Aug 2002 - Corectata eroarea la Reverb (a fost din cauza ca am pus ">" in loc de ">=" :-p )
              Terminat efectele de insertie(si interfata)
	      Adaugat Effect cleanup
              Scrisa interfata pentru efectele sistem (cu exceptia sendto another sys eff)
24 Aug 2002 - Adaugate doua noi efecte: Chorus si Phaser
25 Aug 2002 - Nu se mai aude tacanit la Chorus daca schimb Delay/Depth
              Corectat o mica eroare care facea ca sa nu se afiseze Pinsparts corect
	      Adaugat un nou efect: AlienWah
	      Nu se mai aude tacanit la Phaser si la AlienWah la frecvente LFO f. mari
27 Aug 2002 - Adaugata o noua forma de unda: Chirp
	      Adaugat Waveshaping la OscilGen
	      Se poate compila si fara UI
	      Inceput sa scriu Salvarea/Incarcarea Parametrilor
28 Aug 2002 - In ADnoteVoiceListUI se afisaza corect daca vocea este activata/dezactivata
	      Scrisa Salvarea/Incarcarea parametrilor (cu exceptia la OSCIL::UseAsBaseFunction)
              Adaugat File Save/Open
29 Aug 2002 - Se poate salva si oscil::useasbase
              Se afiseaza corect valorile dupa incarcare
01 Sep 2002 - Adaugat "codul de intrare" sa saveload 0xfe pt. a sti de unde incepe o noua "ramura"
              "Codul de intrare" este folosit pentru a nu incarca "ramurile" care nu se potrivesc cu specificatiile (ex. nr. de voce sau nr. part prea mare)
              Adaugat header la fisier
	      Imbunatatit OscilUI::useasbase
03 Sep 2002 - Modificat codurile de parmetrii: indicele par. sunt >= 0x80, parametrii <0x80 , controlerii speciali(urcare/coborare creanga) >=0xf0; Este util la versiunile viitoare, la forward/reverse compatibility.
	      Inceput sa scriu clasa Microtonal si interfata pt. Microtonal
04 Sep 2002 - Adaugat Pfilterbypass la salvare (am uitat sa o pun pana acum)
              Aproape terminat Microtonal-ul (cu exceptia importului din fisiere .scl)
05 Sep 2002 - Facut cateva mici modificari la Microtonal si Echo
	      Adaugat un nou parametru la ADnote: PVolumeminus
	      Adaudat parametrii noi de Detune: Pcoarsedetune(coarse+octave) si Pdetunetype
	      Adaugat cateva tipuri de detune
06 Sep 2002 - Adaugat posibilitatea de a folosi ADnotepars:Globalpars.Pdetudetype in loc de Pdetunetype (0 = default detunetype), asa ca nu mai trebuie sa mai modific la fiecare voce detunetype: setez la 0 si modific global-ul
	      Facut mici modificari la MidiInput(OSS)
07 Sep 2002 - Corectata o eroare cu privire la detune si daca freq. > Nyquist
	      Modificat driver-ul OSSmidiin
	      Adaugat driver Alsa cu port virtual
	      Se poate salva doar instrumentele/microtonal.
	      Adaugata un nou fel de waveshaping(Zigzag)
08 Sep 2002 - Psysefxvol[][] sunt scalate in dB
	      Nu mai este periculos sa inchid fereastra principala
09 Sep 2002 - Se actualizeaza corect la incarcare la Master:Psysefxvol[][],Pvolume,Pkeyshift; si alti parametrii la Part
	      Adaugat nume la Part
	      Panic-ul (Shut-up-ul) se aplica si la efecte
	      Part->Penable controleaza de fapt daca Part-ul este activat/complet dezactivat. Daca se dezactiveaza un part toate notele+ efectele insertion sunt oprite. Nu mai consuma CPU daca folosesc multe part-uri.
	      Adaugat un nou parametru la part: Pnoteon care controleaza daca part-ul primeste mesaje NoteOn
	      Adaugarea extensiei se face automat.
	      Adaugat LFO exp_up 1 si 2
	      Curatat putin de memory leaks (mai am de curatat si interfata)
10 Sep 2002 - Adaugat filtrul HPF cu un pol    
	      Interfata se inchide corect.
	      Adaugat textul cu Copyright in interfata
	      Traduse toate comentariile in limba engleza
	      Adaugat licenta in fiecare fisier
11 Sep 2002 - Adaugat descriere la fiecare fisier
              Corectata o eroare care facea ca SUBnote sa aiba amplitudini f. mari la freq. f. inalte
	      Adaugat cateva macro-uri la interpolarea amplitudinii
12 Sep 2002 - Modificat extensiile (*.mas.zyn ---> *.mas_zyn, la fel si celelalte) pentru a nu aparea fisiere *.mas.mas.zyn
13 Sep 2002 - Am decis numele programului: "ZynAddSubFX" (Zyn de la synthetizer (inlocuit S cu Z), Add de la additive, Sub de la substractive, FX de la effects)
14 Sep 2002 - Volumul din ADvoicelist se afiseaza corect
15 Sep 2002 - Adaugat inca 3 moduri de waveshaping Limiter, UpperLimiter, LowerLimiter
16 Sep 2002 - Adaugat Makefile
17 Sep 2002 - Corectata o mica eroare care facea ca sa nu se incarce fisierele cu data intotdeauna
	      Nu se amplifica freq. f. inalte daca freq. filtrului este mare.
	      Inceput sa scriu documentatia.
18 Sep 2002 - Adaugat functia de resetare a tuturor parametrilor(master si instrument)
23 Sep 2002 - Adaugat posibilitatea de a conecta efectele de insertie la iesire Master
	      Lfo-ul la frecventa incepe de la 0 pt. startphase=0
24 Sep 2002 - Corectate niste mici erori la Chorus/Phaser
	      Adaugat si "substract" la Chorus si Phaser
	      Limitat tipul detune-ului la valoarea maxima
25 Sep 2002 - LANSAT PE INTERNET - PRIMA VERSIUNE (1.0.0)
--------------------------------------------------------------------------------------------------
01 Dec 2002 - Corectat niste comentarii
	    - Inlaturat o eroare care facea ca ZynAddSubFX sa crape daca dezactivez un part utilizat
	    - Inceput sa scriu Rezonanta
02 Dec 2002 - Terminat de scris Rezonante
            - Adaugat filtru trecer-banda (BPF)
	    - Scris Recording
03 Dec 2002 - Adaugat Gain la Resonance
            - Adaugat "New Instrument" la meniu	    	    
06 Dec 2002 - LANSAT PE INTERNET - VERSIUNEA (1.0.1)
--------------------------------------------------------------------------------------------------
08 Dec 2002 - Inceput sa scriu Bank si interfata pentru Bank
09 Dec 2002 - adaugat si "make debug"
            - Continuat sa scriu Bank/UI; acum se poate folosi (dar nu salva pe HDD) 
10 Dec 2002 - Terminat Bank (mai trebuie scris un "config" file pentru a alege automat ultima banka folosita)
11 Dec 2002 - Am mai lucrat ceva la Bank si am adaugat "config file"
12 Dec 2002 - Filtrul BPF suna mai tare
	    - Nu mai ar trebui sa fie probleme la compilarea FFTwrapper.h (fftw.h)
13 Dec 2002 - LANSAT PE INTERNET - VERSIUNEA (1.0.2)
--------------------------------------------------------------------------------------------------
	    - Corectat o eroare care facea ca programul sa crape daca salvam parametrii in timp ce cantam
	    - LANSAT PE INTERNET - VERSIUNEA (1.0.2-1) - de acasa
--------------------------------------------------------------------------------------------------
21 Dec 2002 - Corectate mici erori (nu mai dispare "Bypass Global Filter", inlaturat zgomotul de mica amplitudine - cauzat de reverb,nu mai apare intarzierea foarte lunga de la inceput a notelor muzicale daca conectam la aseqview)
	    - Adaugat filtru de rejectie banda (Notch)
	    - adugat randomize la Resonance
	    - Inceput sa scriu VU-meter-ul	    
22 Dec 2002 - Terminat VU-meter-ul
            - Schimbat modul in care efectele de insertie se calculeaza (suna mai tare un pic)
            - Adaugata o noua functie la OscilGen
23 Dec 2002 - LANSAT PE INTERNET - VERSIUNEA (1.0.3)
--------------------------------------------------------------------------------------------------
24 Dec 2002 - Adaugata posibilitatea de a incarca fisiere ".scl" (la Microtonal)
26 Dec 2002 - Adaugata optiunea de a folosi numai OSS-ul (fara ALSA)
27 Dec 2002 - Corectate cateva erori si modificate cateva lucruri marunte la Microtonal
28 Dec 2002 - Mici modificari la Microtonal
            - Panic-ul la Reverb functioneaza OK 
            - Inceput sa scriu Scale Degree Mapping la Microtonal
29 Dec 2002 - Continuat Scale Degree Mapping la Microtonal (dar nu am terminat)
30 Dec 2002 - Corectat lucrul cu ScaleShift-ul
	    - schimbat modul in care se face keyshift-ul (nu se mai schimba armonia, indiferent de sistem)
31 Dec 2002 - Terminat Mapping-ul la Microtonal(incl. incarcarea/salvarea)
              Corectat eroarea care facea ca la Microtonal sa nu se incarce de fiecare data din scl_zyn unele date

*  *  *  *  *  *  *  *  *  *  *  *  *  *  *  *  *  *  *  *  *  *  *  *  *  *  *  *  *  *  *  *  *  *  *

01 Ian 2003 - Corectata o eroare la Microtonal (erau probleme la InvertKeys daca era folosit key mapping)
	    - Adaugata un nou tip de waveshaping (Inverse Limiter)
02 Ian 2003 - Adaugat afisaj al acordului fin (cents)	    
    	    - Butoanele arata f. frumos (am adaugat un nou widget in loc de Fl_Dial)
03 Ian 2003 - Schimbate butoanele (putin)
            - Nu se mai aude un tacanit la ShutUp sau AllNotesOff
            - Corectat putin waveshaper-quantisize si butoanele
	    - Inlaturata o eroare care facea ca programul sa crape daca schimbam unii parametri ale efectelor
07 Ian 2003 - LANSAT PE INTERNET - VERSIUNEA (1.0.4)	    
--------------------------------------------------------------------------------------------------
08 Ian 2003 - Am inlaturat de-a binelea eroarea (cu efectele - 3 Ian)
11 Ian 2003 - Corectate o mica eroare care facea ca volumul sa fie negativ la ADnote::voice[].PVolume <64
13 Ian 2003 - Corectata o mica eroare la VU-Meter
            - Corectata o mica eroare cu privire la panning la Reverb
15 Ian 2003 - Adaugat min/max keyresponse limits la Part
	    - Adaugat Filtru si FiltreEnvelope la SubNote
16 Ian 2003 - Curatat codul sursa (ADnote) prin inlaturarea unor variabile
	    - Durata fadein-ul este aleasa automat (a.i. sa nu rezulte click-uri la notele joase si nici fadein-ul audibil la notele inalte sau cu freqcvente inalte)
	    - Corectata o mica eroare care faca ca uneori instrumentul sa nu fie salvat/sters la Bank slot-ul cerut 
	    - Imbunatatita putin interfata: La ADnote si SUBnote, butoanele care controleaza amplitudinea armonicelor sunt colorate diferit daca au amplitudinea 0
17 Ian 2003 - Corectate erori la Chorus si la Phaser care faceau ca sa sune prea 'sec' (din cauza ca wet-ul era la 50% din volum)
18 Ian 2003 - Inceput sa scriu Preset-uri la efecte
19 Ian 2003 - Adaugat Preset-urile la efecte
20 Ian 2003 - Schimbat putin HPF-ul la Reverb
21 Ian 2003 - Adaugat tuning-ul la Reverb (si Freeverb) si Roomsize
	    - Schimata putin interfata si modificat putin widgetul Pdial
22 Ian 2003 - Amplificat volumul Reverb-ului cu 6 dB
	    - Buffer-ul foloseste liste simplu-inlantuite, asa ca nu-i mai problema la "configuratii mari" (multe part-uri)
24 Ian 2003 - LANSAT PE INTERNET - VERSIUNEA (1.0.5)	    
--------------------------------------------------------------------------------------------------
26 Ian 2003 - Inceput sa scriu GetAudioOutSamples, care ar putea fi apelat in modul callback
27 Ian 2003 - Adaugat o noua fuctie la waveshaping (clip)
	    - Adaugat suportul pentru Jack (adica programul poate rula in modul call-back ;-) )
	    - Inlaturata o eroare care facea ca npart sa fie foarte mare si ca programul sa crape
29 Ian 2003 - Schimbari foarte minore la OscilGen::waveshape (la clip)
            - Daca dau "clear" la OscilEdit, butoanele care au amplitudinea zero, sunt colorate corect
30 Ian 2003 - LANSAT PE INTERNET - VERSIUNEA (1.0.6)	    
--------------------------------------------------------------------------------------------------
31 Ian 2003 - Inceput sa adaug optiuni la linia de comanda 
            - Rata de esantionare (SAMPLE_RATE) este setata la rulare si nu la compilare
01 Feb 2003 - Inca 2 variabile sunt setate la rulare (SOUND_BUFFER_SIZE si OSCIL_SIZE)
            - Volumul la Part se aplica doar dupa efecte de insertie
	    - Inceput sa scriu Distorsionarea (fara filtre)
02 Feb 2003 - Schimbate modurile de distorsionare (exp -> asym1 si pow -> pow ( altul ) )
	    - Terminat Distorsionarea
03 Feb 2003 - Adaugata inca o functie la waveshape (asym2)
	    - Inceput sa scriu Controller-ii
	    - Adaugat controller-i PitchWheel,Expression,Panning,Filter Cutoff, Filter Q, BandWidth, Modulation Wheel
	    - Panning-ul si volumul sunt interpolate
	    - Inceput sa scriu un nou program (Controller) care timite mesaje midi (controller) catre un port ALSA
	    - Panning-ul la Part se aplica doar dupa efecte de insertie
	    - Panning-ul la efecte se aplica inainte de procesare 
04 Feb 2003 - Adaugat posibilitatea de a seta intensitatea/dezactiva la controlleri(incl. UI)
            - Adaugat controler-ul FMmodulationAmplitude
	    - Corectat o eroare la Buffer (care facea ca Buffer-ul sa nu se reseteze :-P )
05 Feb 2003 - Corectata o eroare care facea ca programul sa consume mult din procesor (denormalisation)
	    - Nu mai este permisa o valoare a lui OSCIL_SIZE care sa nu fie putere a lui 2 (este ajustata automat)
	    - Adaugat controller-i Volume si Sustain Pedal, AllNotesOff, AllSoundOff, ResetAllControllers
	    - Adaugat NRPN, adica toti parametrii efectelor pot fi controlati prin controlleri
06 Feb 2003 - Pus limite la parametrii efectelor a.i. sa nu se seteze (datorita controllerilor) la valori nevalide
	    - Inlaturata o mica eroare la controller-ul BandWidth
	    - Schimbat putin EffectLFO::updateparams
	    - Controler-ul BandWidth afecteaza doar FineDetune-ul
	    - Schimbat putin identificare controlerilor si adaugat controlleri la OSS
	    - Schimbat putin interfata utilizator la controlleri
07 Feb 2003 - LANSAT PE INTERNET - VERSIUNEA (1.0.7)
--------------------------------------------------------------------------------------------------
08 Feb 2003 - Adaugat modul "mono"(monofonic) la part
	    - Inceput sa scriu portamento-ul
09 Feb 2003 - Terminat portamento-ul
10 Feb 2003 - Inceput sa scriu Equaliser-ul
	    - Inlaturata o eroare care facea ca la parametrii efectelor care sunt 0 sa nu fie incarcati
11 Feb 2003 - Terminat Equaliser-ul (adica adaugat vizualizator freq response)
	    - Corectata o mica eroare care facea ca part-ul 0 sa fie activ chiar daca cel salvat era inactiv
12 Feb 2003 - Mici modificari la EQ (UI)
	    - Adaugata posibilitatea de swap (stanga <--> dreapta)
	    - Adaugat Q la filtrele shelf
13 Feb 2003 - Adaugat inca un parametru la Phaser (phase)
	    - Curatit putin codul sursa la efecte
	    - Adaugat system effect send to next systems effects
14 Feb 2003 - LANSAT PE INTERNET - VERSIUNEA (1.0.8)
--------------------------------------------------------------------------------------------------
            - cateva mici modificari (de la un patch primit de pe Internet)	    	    
	    - adaugat keylimit la Part (si first note priority)
15 Feb 2003 - Corectata o foarte mica eroare la Part 	    
16 Feb 2003 - Se poate aplica filtrul inainte de distorsion	    
	    - Adaugat filter stages (adica filtrul se poate aplica de mai multe ori)
17 Feb 2003 - Corectata o mica eroare la Reverb si modificat putin filter-ul si UI
18 Feb 2003 - Corectata o eroare care facea ca semnalul la voice sa fie intre [-4.0..4.0] si sa faca probleme la RingModulation
	    - Adaugat modul Noise la ADsynth(voice) pentru a putea produce si tobe
	    - Adaugat parametrul fixed frequency la 440Hz
19 Feb 2003 - Corectata o mica eroare la ADnote (aparea un fadein nedorit)
            - Facute inca cateva mici modificari la ADnoteUI
20 Feb 2003 - Imbunatatit foarte mult Controller-ul si adaugat la ZynAddSubFX ca program extern
            - Modificat putin Waveshaper-ul (fct. L/U limit)
	    - Corectata o eroare la SUBnote (care facea probleme la glissando)
	    - Adaugat un nou parametru Punch la ADnote care face ca sa sune ca si cum ar fi o lovitura (f. util la Rhodes)
21 Feb 2003 - Adaugata inca o functie de distorsionare x(1-x)
23 Feb 2003 - Corectata o eroare (cu mutex) care facea ca sunetul sa fie extrem de tare, daca in timp ce cantam, modificam unii parametrii de sunet la ADnote
24 Feb 2003 - LANSAT PE INTERNET - VERSIUNEA (1.0.9)
--------------------------------------------------------------------------------------------------
            - Adaugata posibilitatea de a tipari notele si timpul in care au fost produse (optiunea -D)
26 Feb 2003 - Adaugat inca 2 controlleri (Resonance Center Freq. (relative) si Resonace Bandwidth(relative))
27 Feb 2003 - Adaugata posibilitatea de a modifica parametrii (in mod direct) al oscilatorului extern
07 Mar 2003 - Portat partial(doar interfata) programul sub Windows 
08 Mar 2003 - Adaugat Virtual Keyboard
            - Cateva mici modificari in vederea portarii pt. windows
	    - Adaugat si controller la Virtual Keyboard
09 Mar 2003 - Adaugat pitch wheel la Virtual Keyboard si modificat putin controller-ul la VK
10 Mar 2003 - Adaugat Filter Frequency Tracking (adica modificarea frecventei filtrului in functie de frecventa notei)
	    - Marite eficienta la LFOparams - update lfotime
	    - Adaugat mod de normalize prin RMS
	    - Corectate doua erori la Distorsion (negate si mono+prefiltering)
11 Mar 2003 - In Windows, nu mai este necesar functiile getopt (scrisa o functie proprie)
12 Mar 2003 - Adaugat filtru la OscilGen
13 Mar 2003 - Adaugat mai multe filtre la OscilGen
	    - Facute optimzari la ADnote (adaugarea unui element la oscilsmp si fmsmp,etc.) si curatat putin codul sursa
	    - Corectata o eroare care amplifica fm-ul la rate de esantionare inalte
	    - Optimizat si curatat reverb-ul
16 Mar 2003 - Modificate optiunile de compilare in Makefile.inc si coduri sursa a.i. sa se realizeze portarea pe windows mai usor
17 Mar 2003 - Inregistrarea se face in formatul WAV si nu RAW
	    - Adaugat trigger la recorder (se incepe inregistrarea doar cand este apasata o nota)
	    - Adaugat interfata PortAudio
	    - Corectata eroarea care facea ca UI sa nu ruleze pt. Windows (trebuia dat show() la UI in thread-ul 3) si corectate alte erori din windows
	    - Si audio-ul functioneaza sub Windows
	    - Corectata o eroare care se manifesta foarte rar(Resonance, i era de la 0 si nu de la 1)
18 Mar 2003 - Adaugat interpolare la filtru (nu se mai aud tacanaituri, daca frecventa filtrului se schimba foarte rapid si semnalul contine putine armonice)
	    - Adaugat interfata Midi in Windows => consider ca programul este portat in Windows
19 Mar 2003 - Adaugat interfata de configurare 
	    - Corectata o eroare la OscilGen care facea ca in loc ca amplitudinile sa fie reduse la -40,..,-100dB, sa fie setate la 1 si unde era intensitate mare sa file amplificate
20 Mar 2003 - Corectata o mica eroare la interfata (uneori disparea butonul ON de la ADvoice)
21 Mar 2003 - LANSAT PE INTERNET - VERSIUNEA (1.2.0)
--------------------------------------------------------------------------------------------------
	    - Se interpoleaza filtrul si cand se trece peste pragul Nyquist (in sus sau in jos)
22 Mar 2003 - Corectata o eroare care facea ca nr. de esantioane scrise in headerul fisierului WAV sa nu fie initializat
26 Mar 2003 - Nu mai este permisa alegerea unui fisier wav in timpul pauzei de la record
	    - Gasita si corectata o eroare stupida (am pus la NRPN 0x98 in loc de 98 zecimal)
28 Mar 2003 - Inceput sa portez programul sub VST
29 Mar 2003 - Adaugat Master fine detune (-64.0 .. 63.0 cents)
01 Apr 2003 - Functioneaza portarea sub VST, dar mai este de lucru...
02 Apr 2003 - Modificat synth-ul a.i. sa se poate apela in mai multe instante in VST
	    - Continuata portarea in VST
03 Apr 2003 - Continuata portarea in VST (este limitat la o singura instanta)
05 Apr 2003 - Adaugata posibilitatea de a interschimba/copia parametrii efectelor
	    - Mici modificari la Makefile (ignora headerele inexistente la deps)
06 Apr 2003 - Adaugat posibilitatea de protectie impotriva atenuarii a notei fundamentale la rezonanta	    
	    - Pitch bend-ul merge bine in Windows
07 Apr 2003 - LANSAT PE INTERNET - VERSIUNEA (1.2.1)
--------------------------------------------------------------------------------------------------
	    - Adaugat efect la part (adica efect care face parte din instrument ;-) )
08 Apr 2003 - Adaugata interpolare la Resonance (peak-urile le interpoleaza)
09 Apr 2003 - Interfata la Envelope este o singura clasa
	    - Adaugat Envelope free mode (adica de orice forma)
	    - Adaugata posibilitatea de a copia de la o voce la alta la ADnote
	    - Release-ul este liniar (in loc de dB)
10 Apr 2003 - Adaugata afisarea ultimului fisier master salvat/incarcat
	    - Adaugata setarea notei minime/maxime la ultima nota
	    - Pot alege daca release-ul sa fie liniar
	    - Facute cateva corecturi la envelope
11 Apr 2003 - Curatat codul sursa la UI si impartit in mai multe fisiere .fl
	    - Corectate niste erori la Envelope si adaugat modul liniar/logaritmic la amplitudine
12 Apr 2003 - Inceput sa scriu kit-ul la part
13 Apr 2003 - Terminat de scris kit-ul la part+UI
14 Apr 2003 - Copierea vocilor este sub forma de clipboard
	    - ADsyn su SUBsyn check-urile de la PartUI sunt actualizate
15 Apr 2003 - LANSAT PE INTERNET - VERSIUNEA (1.4.0)
--------------------------------------------------------------------------------------------------
16 Apr 2003 - Adaugat modul "Single" la instrument kit, care face ca sa sune doar primul instrument din kit disponibil
21 Apr 2003 - Adaugat realtime priority, care seteaza prioritatea mare la sintetizator, daca are posibilitate; merge numai pe Linux
	    - Gasite multe erori mici(dar potential periculoase) cu ajutorul programului Valgrind
30 Apr 2003 - Adaugat "Spectrum adjust" la OscilGen, care ajusteaza intensitatile armonicelor
03 Mai 2003 - Normalizat spectrul inaintea adjust-ului la OscilGen
04 Mai 2003 - Adaugat mod "egal temperat" la fixed frequency (440Hz), util la tobe
05 Mai 2003 - Adaugat modul "Drum mode", unde sistemul este intotdeauna temperat (12tET), toate notele sunt mapate si transpose-ul este ignorat
08 Mai 2003 - LANSAT PE INTERNET - VERSIUNEA (1.4.1)
--------------------------------------------------------------------------------------------------
09 Iun 2003 - Am schimbat <FL/... .h> in .H in fisierele .fl (ca sa se poate compila si pe Debian)
10 Iun 2003 - Inceput sa modific interfata la filtru a.i. sa pot adauga filtrul formantic usor
	    - Interfata pentru filtru este o singura clasa
12 Iun 2003 - Inceput sa scriu panoul de part-uri (care afiseaza parametrii importanti ale part-urilor)
	    - VU-meter-ul poate afisa si intensitatea part-ului dorit (folosit la panou de part-uri)
13 Iun 2003 - Terminat panoul de part-uri
	    - Adaugat posibilitatea de a inchide automat fereastra bancii de instrumente, cand se incarca un instrument
19 Iun 2003 - Modificat modul cum se calculeaza frecventa filtrului (se fac doar adunari si doar la urma se ridica la putere)
22 Iun 2003 - Aproape terminat filtrul formantic (fara UI)
24 Iun 2003 - Merge mai multe instante in jack (alege porturi diferite)
26 Iun 2003 - Continuat de scris filtrul formantic
29 Iun 2003 - Adaugat vu-meter fals la Panel (in caz ca partul este dezactivat si primeste note on). De asemenea se arata daca in partul dezactivat s-a cantat ceva (apare o liniuta).
09 Iul 2003 - Inceput sa scriu interfata pentru filtrul formantic
10 Iul 2003 - Continuat filtrul formantic (interfata)
11 Iul 2003 - Eroarea vine de la Makefile pt. ca nu recompileaza si clasele care folosesc o anumita clasa, daca aceasta din urma se schimba
	    - Continuat filtrul formantic (interfata+adaugarea interpolarii la Q)
12 Iul 2003 - Adaugat la filtrul formantic setarile de amplitudine formanti si interpolarea acestora
	    - Adaugat grafic la UI-ul filtrului formantic si alti paramatrii la filtrul formantic
13 Iul 2003 - Corectata eroarea la FormantFilter care facea ca sa nu se interpoleze intre vocale
	    - Adaugat parametrul VowelClearness la FormantFilter care face ca sa se evite vocalele mixte
14 Iul 2003 - Inlaturat parametrul Psequence[].pos, pt. ca era confuz => fiecare vocala are zona egala
	    - Adaugat parametrii Psequencestretch si Psequencereversed la FormantFilter
	    - Adaugat parametrul Pgain la filtru (-30...30 dB)
	    - Terminat de scris Filtrul Formantic
	    - Corectata o eroare care facea ca sa nu se salveze oscilatorul la o ADnote_voce, daca vocea este dezactivata, chiar daca era folosita de o alta voce
	    - Prima data se cauta fisierul "default.bnk_zyn" si in dir "/usr/share/zynaddsubfx" sau "/usr/local/share/zynaddsubfx"
15 Iul 2003 - Setat Pkeylimit prestabilit la 15 la Part 
	    - Activarea unui Part din interfata Panel schimba automat part-ul curent la acela
	    - Se poate alege ca un instrument din Kit sa fie procesat incepand cu un anumit efect; si se mai poate alege ca un efect din Part sa fie trimis in afara
17 Iul 2003 - LANSAT PE INTERNET - VERSIUNEA (1.4.2)
--------------------------------------------------------------------------------------------------
21 Iul 2003 - Corectata o eroare la FilterUI care facea ca la fiecare afisare sa se initializeze FilterParames::Pgain la 64
25 Iul 2003 - Corectata o eroare care facea ca modulatia in faza/frecventa sa sune diferit la diferite rate de esantionare/oscilsize
26 Iul 2003 - Afisat corect - valoarea OSCIL_SIZE ajustata (in caz ca a fost data optiunea "-o" incorect)
	    - In windows arata si numele la midi_in_device
04 Aug 2003 - Adaugat filtrele Peak,LowShelf,HighSelf la filtru si foloseste parametrul Gain de la interfata filtrelor
30 Aug 2003 - Adaugat un nou tip de filtru: State Variable Filter
31 Aug 2003 - LANSAT PE INTERNET - VERSIUNEA (1.4.3)
--------------------------------------------------------------------------------------------------
02 Sep 2003 - Adaugata posibilitatea de a incarca de la inceput un fisier .mas_zyn "-l"
	    - Se poate lansa programul fara interfata utilizator ("-U")
17 Sep 2003 - Adaugat niste simple patch-uri de Frank Neumann
02 Oct 2003 - Corectata o eroare la SUBsynth care facea ca la freq inalte si Q foarte mici sa se produca filtre instabile
30 Oct 2003 - Adaugate posibilitatea (+interfata in config) de Dump (avansat)
	    - Adaugat ModWheel liniar si facut prestabilit (si posibilitatea de a alege in interfata modul de modwheel)
04 Nov 2003 - Modificat putin interfata la ResonanceUI
05 Nov 2003 - Marita viteza prin inlocuirea de (int) cu cod de asamblare (cu.10-50% la FM,chorus,etc.)
10 Nov 2003 - Inceput sa adaug posibilitatea de a adauga comentarii la instrumente
11 Nov 2003 - Terminat de adaugat comentariile/autor/tipuri la instrumente
12 Nov 2003 - Adaugat intefata pentru FFTW3 la fftwrapper
18 Nov 2003 - Inceput sa scriu Sequencer-ul
19 Nov 2003 - Adaugat un buton "i" pt. instrument info si facut ca instrument info sa se afiseze automat daca se schimba partul (sau se incarca instrumente,etc)
20 Nov 2003 - Continuat de scris Sequencer-ul si inceput sa ii scriu interfata 
	    - Mici modificari la preset-urile de la Echo
26 Nov 2003 - Continuat de scris sequencerul - inceput sa scriu inregistrarea (fara timer)
27 Nov 2003 - Se poate inregistra (dar nu rula) - adaugat timerul de inregistrat
	    - Frecventa maxima al filtrelor este de Nyquist-500.0 pentru a evita instabilitatea filtrelor
28 Nov 2003 - Adaugata favorizarea portamento-ului in sus sau un jos; ex. se poate face ca portamento-ul sa fie doar in sus, sau portamento-ul in jos sa fie mai scurt decat cel in jos
	    - Inceput sa pun pe cvs la cvs.sourceforge.net
01 Dec 2003 - Am facut niste mici modificari ca urmare a unui bug-report
05 Dec 2003 - Facute cateva modificari la jack
08 Dec 2003 - Inceput sa incerc sa fac rt-safe sub jack, dar in stadiul actual suportul jack este nefunctional
11 Dec 2003 - Adaugat aleatorism la amplitudinile armonicelor
13 Dec 2003 - Adaugat LFO frequency randomness
14 Dec 2003 - Imbunatatit LFO frequency randomness
15 Dec 2003 - Corectata o mica eroare la ADnoteParameters (lipseau niste break-uri la salvarea/incarcarea parametrilor)
16 Dec 2003 - Eroarea cu break-urile se dovedeste a fi o eroare majora :( ; adica corectarea ei, necesita resalvarea tuturor instrumentelor
	    - Am revenit la suportul vechi de JACK, dar cel nou este disponiblil ca JACK_RT (nefunctional inca)
17 Dec 2003 - Inceput sa restucturez Part-ul (am adaugat clasele Instrument,InstrumentParams) - programul nu mai este compatibil cu versiunile anterioare
	    - RMS normalize este prestabilit la OscilGen
18 Dec 2003 - Continuat de restructurat Part-ul

*  *  *  *  *  *  *  *  *  *  *  *  *  *  *  *  *  *  *  *  *  *  *  *  *  *  *  *  *  *  *  *  *  *  *

01 Feb 2004 - Revenit la versiunea din 16 Dec. 2003
	    - Pus iarasi RMS normalize prestabilit la OscilGen
	    - M-am razgandit ;) nu mai restructurez part-ul; mai bine pun acolo o functie separata pentru salvari/incarcari par instrumente
	    - Inceput sa adaug suportul XML
02 Feb 2004 - Corectata o eroare care facea ca numele la instrumentele din bank sa fie aratate gresit (nu era pus un \0 )
	    - Continuat suportul de XML
03 Feb 2004 - Continuat de scris suportul XML - inceput sa salvezi cativa parametrii
04 Feb 2004 - Se salveaza parametrii XML la master, part, filter, lfo, envelope, resonance si adnote (partial)
05 Feb 2004 - Se salveaza toti parametrii in XML
06 Feb 2004 - Adaugat salvarea de instrument in XML
	    - Adaugat export la bank intr-un director XML si decis ca bank-ul sa fie un director cu mai multe fisiere xml de forma XXXX-nume.xml sau XXXX-nume.xml.gz
07 Feb 2004 - Adaugat functii de initializare si renuntat la masterdefaultbuf si instrumentdefaultbuf (adica salvarea la inceput si incarcarea bufferelor cu instrumentele prestabilite)
	    - Corectata o mica eroare care facea ca sa se incarce subnotepars la adnotepars (eroarea a aparut azi)
08 Feb 2004 - Modificat putin formatul XML
10 Feb 2004 - Adaugata salvarea parametrilor pt. basefunction la OscilGen
	    - Inceput sa scriu incarcarea parametrilor
11 Feb 2004 - Se pot incarca cativa parametrii de la master
12 Feb 2004 - Continuat incarcarea parametrilor XML si la part (neterminat)
13 Feb 2004 - Terminat de adaugat parametrii la incarcarea XML
14 Feb 2004 - Se poate incarca si instrumente
	    - Rezolvata o problema la coarse detune
	    - Corectate cateva erori la incarcarea XML-ului
	    - Frecventa LFO-ul de la instrumente are valoare reala intre 0..1
	    - Corectata eroarea care facea ca functia de rezonanta sa fie trasata incorect
	    - Adaugata compresie gzip la fisiere si decompresie automata la incarcare (folosesc biblioteca zlib)
15 Feb 2004 - O mica modificare la envelope parameters in sensul ca envelope-ul prestabilit la FM nu mai este liniar
22 Feb 2004 - Adaugat normalize Full RMS la Oscil
23 Feb 2004 - Inceput sa fac ca sa pot adauga Bank bazat pe XML (adaugat temporar clasa OldBank)
24 Feb 2004 - Continuat la Bank
25 Feb 2004 - La Bank - inceput sa scriu partea ca sa arate instrumentele din banca
26 Feb 2004 - Continuat la Bank
27 Feb 2004 - Corectate erori la snprintf (nu dadeam parametru "%s" inainte de string si daca acel string continea ceva %, era periculos) si alte erori
	    - Micsorat timpul de marire amplitudine la ADnote (doar in cazul cand amplitudinea creste brusc ca la un LFO expdown)
	    - Corectata o eroare foarte veche la LFO amplitudine (amplitudinea nu scadea corespunzator)
28 Feb 2004 - Se poate incarca si salva instrumente in Bank
01 Mar 2004 - Se pot schimba bancile de instrumente
	    - Introduse si celelalte functii la Bank (cu exceptia salvarii/incarcarii locului bancii folosite)
	    - Se poate importa banci din bnk_zyn
03 Mar 2004 - Terminat (teoretic) partea de XML
05 Mar 2004 - Actualizat Copyright-ul la 2004 in fisiere
08 Mar 2004 - Corectat o mica eroare la OscilGen (se aplica gain-ul rezonantei incorect)
09 Mar 2004 - Adaugata posibilitatea de stretch la LFO in functie de frecventa notei
12 Mar 2004 - Adaugata modulatie la OscilGen (functia de baza)
13 Mar 2004 - Adaugat HarmonicShift la oscilgen
15 Mar 2004 - Inceput sa scriu partea de incarcare MIDI
	    - Inlaturata partea de recording din Sequencer
16 Mar 2004 - Inceput sa scriu partea de analiza midi
25 Mar 2004 - Continuat partea de analiza midi
28 Mar 2004 - Scris partea de incarcat fisier midi 	    
	    - Merge partial playerul
26 Mai 2004 - Playerul merge bine cu un canal midi (rezolvata problema cu timing-ul)
03 Iun 2004 - Adaugata partea de play speed la interfata
06 Iun 2004 - Adaugata functia sigmoid la distorsionare
12 Iun 2004 - Modificat modul cum este realizat bank-urile, adica directoarele de bank-uri exista in anumite directoare si aceste directoare sunt cautate automat de bankuri; adaugat optiunea de a se folosi mai multe bank-uri
13 Iun 2004 - Adaugat filtrul "sinus" la OscilGen
	    - Managementul bancilor de instrumente este complet
	    - Se cauta bancile si in '/usr/share/zynaddsubfx/banks' si '/usr/local/share/zynaddsubfx/banks'
	    - Corectata o eroare la filter la OscilGen care filtra diferit componentele sin si cos
	    - Adaugat posibilitatea de swap la instrumentele din bank
14 Iun 2004 - Adaugat __DATE__ si __TIME__ sa stiu cand s-a compilat
	    - Modificat interfata la PartUI
	    - Imbunatatit modulatia basefunc la OscilGen (adaugat inca un parametru si inca un tip de modulatie ("power"))
	    - Adaugat inca o noua functie basefunc la OscilGen (sqr=atan(sin(x)*a))
15 Iun 2004 - Adaugat posibilitatea de a face armonicele ca sa depinda de frecventa ("adaptive") si rezultatul suna foarte frumos pentru ca tendinta este de pastrare a frecventelor armonicelor si nu a numarului de ordine al lor
16 Iun 2004 - Inceput sa trec configul pe XML
17 Iun 2004 - Adaugat tipul threshUp la spectrum adjust
	    - Terminat de trecut config-ul pe XML (inclusiv setarile bancilor de instrumente)
18 Iun 2004 - Incercata interpolarea cubica dar am vazut ca nu merita pentru ca OSCIL_SIZE e suficient de mare si pentru o interpolare liniara
	    - Separat OscilGenUI din ADnoteUI
	    - Inceput sa scriu modulul de sinteza PADnote
19 Iun 2004 - Adaugat modul liniar de controller bandwidth si modificat modul liniar la controllerul modulation wheel
	    - Adaugata modulatia in frecventa la OsciGen
20 Iun 2004 - Nu se mai deschide automat fereastra de instrumente daca a fost deschisa si s-a descarcat un instrument
	    - Facute mici modificari la FM-ul de la Oscil
21 Iun 2004 - Inceput sa scriu conversia in sinus
22 Iun 2004 - Continuat conversia in sinus si facut teste pentru posibilitatea de "draw" cu sliderele
23 Iun 2004 - Modificat modul in care parametrii se afiseaza la OscilGen (este o functie "refresh" care face asta)
	    - Adaugata posibilitatea de draw la armonicele OscilGen daca se apasa tasta Shift
	    - Corectata o mica eroare care facea imposibila modificarea amplitudinii armonicelor cu tastatura
	    - Adaugat randomness de grup (adica se aplica acelasi randomness la toate vocile care folosesc acelasi oscilator)
24 Iun 2004 - Inlaturata setara de normalize la OscilGen. Intotdeauna normalize este Full RMS
	    - Facute cateva imbunatatiri la interfata unde sunt inlocuite comuter-urile cu setari mai usor de inteles de catre utilizator (ex. la efectele de insertie se arata "insert to Master Out" in loc de "-2")
29 Iun 2004 - Inlaturata setarea cu gain la Resonance pentru ca este inutil (datorita faptului ca normalize este Full RMS intotdeauna)
30 Iun 2004 - Inlaturata o eroare recenta la EffectUI si modificat EffectUI in sensul ca nu trebuie sters si reinstantiat pentru a se reincarca valorile curente de efecte
	    - Inceput sa scriu un nou efect (DynamicFilter)	    
01 Iul 2004 - Corectata o mica eroare la EffectUI care facea ca efectele sa nu apara activate
	    - Continuat de scris la DynamicFiter (mai este doar de salvat parametrii si de auto-update la filtru)
02 Iul 2004 - Continuat la DynamicFilter (adaugata auto-update, adaugat preset-uri)
	    - Terminat DynamicFilter
	    - Corectata o eroare la EQui care facea ca sa nu se actualizeze efectul curent si sa nu se obtina graficul egalizatorului
03 Iul 2004 - Corectata o mica eroare care nu activa la EffectUI daca efectul anterior era dezactivat
	    - Actualizat Swap/Copy la efecte ca sa proceseze si parametrii la filtre
	    - Adaugat Bypass la efectele de instrument
	    - Imbunatatit interfata utilizator (eliminate setarile "-1",etc.)
	    - Scris calcularea profilului la PADsynth
	    - Adaugat OscilGen si Resonance la PADsynth si inceput sa scriu interfata utilizator la PADsynth
04 Iul 2004 - Adaugata calcularea automata a largimii de banda echivalente si afisarea ei
	    - Inceput sa scriu partea de sinteza la PADsynth
	    - Auzit primul sunet la PADsynth
05 Iul 2004 - Nu mai face urat daca schimb parametrii in timp ce cant si apas apply
	    - Adaugat harmonic scale si position la PADsynth
	    - Se calculeaza corect si armonicele cu largime de banda mare
06 Iul 2004 - Inceput sa adaug filtre,lfo,envelopes,etc. la PADsynth
07 Iul 2004 - Corectate cateva mici erori si adaugat autoscale
	    - Modificata putin interfata de la filtru
	    - Adaugata interfata si parametrii la LFOs,Envelopes,Filter la PADsynth
	    - Adaugata fereastra care arata pozitiile armonicelor si continuat de lucru la acestea
08 Iul 2004 - La pozitiile armonicelor sunt aratate si valorile lor reale in dB
	    - Alte adaugiri minore la PADsynth
	    - Adaugat interpolare cubica la PADsynth
09 Iul 2004 - Modificat modul cum se calculeaza profilul armonicelor la PADsynth (nu se mai ridica la patrat)
	    - Corectate cateva erori la PADsynth
	    - Modific amplitudinea in functie de sqrt(largime de banda) => amplitudinile armonicelor sunt echivalente cu oscil
11 Iul 2004 - Acum nu se mai intrerupe sunetul la notele care canta in timp ce sunt aplicate modificarile la parametrii
	    - Se poate alege marimea sample-lui
	    - Adaugat multisampling la PADsynth
	    - Cand se incarca parametrii ADsynth se da volumul ceva mai incet ca sa corecteze faptul ca normalize-ul este doar RMS
12 Iul 2004 - Inlocuit codul de D/W sau Volume de la efecte cu un cod unic in EffectMgr
	    - Se poate face efecte la instrumente la care doar semnalul Wet e procesat de efectele urmatoare
	    - Modificat modul cum se calculeaza intensitatea Wet la Reverb si Echo
	    - Corectata eroarea la FM care facea ca daca Adaptive Harmonics!=0 sa se calculeze FM-ul gresit
13 Iul 2004 - Rezonanta la PADsynth se face in functie de armonica reala si nu de numarul de ordine al armonicei
	    - LFO,Envelope, Filters, etc. merg la PADnote
	    - Inceput sa fac partea de aratare ca parametrii au fost schimbati (butonul "Apply" se coloreaza in rosu)
14 Iul 2004 - Butonul Apply la PADsynth se coloreaza in rosu cand se modifica ceva
	    - Adaugat fixed freq. la PADsynth
	    - Sunt salvati si parametrii PADsynth => consider in mod oficial ca PADsynth este complet
15 Iul 2004 - Facuta o modificare la PADnoteUI care arata foarte frumos
	    - Completata partea de save/load si stabilite noile extensii ale fisierelor: master - .XMZ, instrument - .XIZ, microtonal - .XSZ
	    - Inlocuit memset cu un macro (ZERO) pentru ca memset nu seteaza toate valorile ci uneori doar prima valoare cu 0 (e o optimizare la gcc care face asta)
	    - Corectate niste erori la makefile care aveau legatura cu compilarea in windows
	    - Corectate 2 erori referitor la Banci de instrumente
16 Iul 2004 - Adaugat inca noi tipuri de harmonic bandwidth scale
	    - Adaugat inca un parametru la filter la OscilGen si inca un nou tip de filtru
17 Iul 2004 - Corectata o eroare care facea sa crape programul uneori dupa ce scria instrumentul in banca
	    - Modificata optiunea -l ca sa incarce un .xmz
            - LANSAT PE INTERNET - VERSIUNEA (2.0.0pre1)
--------------------------------------------------------------------------------------------------
18 Iul 2004 - Corectata o mica eroare la afisare care facea ca la PADnoteUI sa fie trasate liniile in mod gresit
19 Iul 2004 - Corectata doua mici erori (se incarca gresit parametrii filtrului de la OscilGen)
	    - Corectata inca o mica eroare care facea ca sa nu se coloreze butonul PAD_Synth Apply in rosu la anumiti parametrii de la oscilgen
	    - Se dezactiveaza butoanele Edit de la PartUI ca sa nu se poata edita module de sinteza inactive
20 Iul 2004 - Corectate cateva erori cu compilare pe windows
21 Iul 2004 - Corectata o mica eroare la Bank si alte erori
26 Iul 2004 - Acum este folosita biblioteca mxml-2
	    - Corectata o eroare care facea ca sample-ul la PADnote sa nu fie ales in functie de frecventa reala de baza (cu detune)
	    - Mutat functiile de waveshaping in Distorsion.C/.h
27 Iul 2004 - Corectata o eroare foarte suparatoare care bloca uneori calculatorul
	    - Adaugat inca un nou parametru la PADsynth la base function
	    - Nu se mai arata butonul de apply parameters la PADsynth cand nu este necesar	    
	    - Eliminate blocarile de cateva secunde din threadul de sunet in momentul cand se incarca un nou instrument care contine parametrii PADsynth
	    - Adaugata schimbarea titlului ferestrei principale la load XML
29 Iul 2004 - Modificat modul cum este stocat lista de banci root dir
	    - Gasita o eroare care facea ca sa se stearga denormalkillbuffer inaintea lui master
30 Iul 2004 - Gasite si corectate o gramada de erori (eu stergeam elemente din ferestre si fltk le stergea din nou)
	    - Eliminate warning-urile pentru -Wall
31 Iul 2004 - Eliminate complet stergerile in plus de la UI din destructorele obiecte
            - LANSAT PE INTERNET - VERSIUNEA (2.0.0pre2)
--------------------------------------------------------------------------------------------------
01 Aug 2004 - Adaugat un nou tip de OvertonesPosition la PADsynth
02 Aug 2004 - Am pus din nou schimbarea schedule-ului la valoare corecta (l-am scos dintr-o greseala)
04 Aug 2004 - Am corectat niste erori la VST
	    - Merge VST, dar nu intotdeauna stabil (merge stabil pe vsthost.exe)
	    - Corectata eroare care facea ca sa nu mearga MIDI
            - LANSAT PE INTERNET - VERSIUNEA (2.0.0pre2 VST)
--------------------------------------------------------------------------------------------------
13 Aug 2004 - Inceput sa scriu modurile continous si discrete la PADnote
14 Aug 2004 - Terminat modul continous la PADnote
	    - Corectata o mica eroare la OscilGen care facea daca adaptive harmonics e activ si phase randomness>0 sa rezulte si aleatorism in amplitudinile armonicelor
	    - Inceput sa scriu Presets/Clipboard (Clipboardul, in stadiu actual va putea copia doar parametrii folositi si nu cei dezactivati)
	    - Merge partial partea de Copy in clipboard
15 Aug 2004 - Corectata o eroare in main.c la pitch bend
	    - Scos Swap/Copy la efecte si la PartUI si vechiul Copy/Paste de la ADnote voice
	    - Merge clipboardul la Oscil, Resonance, Filter si partial la ADsynth,SUBSynth si PADsynth
16 Aug 2004 - Corectata inca o eroare la pitch bend (aratata de Krzysztof Korpiela)
	    - Adaugat refresh si la Filtru si paste la ADnote, SUBnote si PADsynth sunt complete
17 Aug 2004 - Adaugat clipboard la LFO, Envelope, ADnoteVoice si Filter Vowel
18 Aug 2004 - In clipboard se salveaza toti parametrii (chiar si cei dezactivati)
	    - Corectata o eroare care facea ca instrumentul sa fie incarcat la fiecare salvare in banca
	    - Tipurile de lfo sunt compatibile intre ele la clipboard
19 Aug 2004 - Corectata o mica eroare la XMLwrapper care facea ca sa se salveze fortat toti parametrii (chiar si cei nefolositi)
	    - Adaugata partea de salvare/incarcare a listei directoarelor unde se afla presetarile
21 Aug 2004 - Am lucrat putin la salvare/incarcare a listei dir. cu presetari
22 Aug 2004 - Corectata o eroare de compilare
	    - Makefile-ul modificat, a.i. make-ul sa se opreasca in caz de eroare
	    - Terminat managerul de preset-uri
23 Aug 2004 - Adaugata posibilitatea de a se vedea direct din lista cu bancile de instrumente
24 Aug 2004 - Inlaturat complet suportul pentru formatele *.mas_zyn, *.ins_zyn, *.bnk_zyn si *.scl_zyn
	    - Ascuns Sequencer-ul de utilizator (o sa il continui mai incolo)
25 Aug 2004 - Listele de banci si de preset-uri sunt sortate
	    - Corectate niste erori la Oscilgen care faceau ca sa se calculeze randomness chiar daca este folosit de PADsynth si pus automat parametrul randomness daca PADsynth este folosit (in caz ca se va importa la un ADsynth)
	    - Gasita o eroare care face sa crape daca lucrez mult cu bancile de instrumente
27 Aug 2004 - Adaugata posibilitatea de a dezactiva aratarea starii PADsynth din instrumente
            - LANSAT PE INTERNET - VERSIUNEA (2.0.0)
--------------------------------------------------------------------------------------------------
05 Sep 2004 - Corectata o mica eroare de la SUBnote (legat de pitch wheel)	    
06 Sep 2004 - Eliminata variabila "disablekitloading" din Part si din UI
07 Sep 2004 - Modificat id-ul vst in 'zasf' (inainte era de 5 litere si poate cauza un crash la host)
27 Sep 2004 - Corectat un mic bug la salvare in xml la parametrul FMcoarseDetune din adnote
	    - La VST, daca incerc sa inchid fereastra principala, se minimizeaza	    
	    - Eliminate setarile cu indice '0' (zero) 
28 Sep 2004 - Adaugata salvarea tuturor parametrilor in hostul VST (trebuie testat)
	    - Adaugat installer pt. windows (cu NSIS)
29 Sep 2004 - Inceput sa scriu interfata utilizator pt. incepatori
30 Sep 2004 - Terminat de scris interfata utilizator pt. incepatori si se selecteaza la pornire modul dorit
	    - Adaugata posibilitatea de a compila cu suport jack si oss simultan si sa se aleaga runtime ce doresc (jack/oss)
01 Oct 2004 - Corectata o mica eroare care facea ca sa nu se inchida ferestrele cu instrumente cand incarc din banca
            - LANSAT PE INTERNET - VERSIUNEA (2.1.0)
--------------------------------------------------------------------------------------------------
02 Oct 2004 - Corectata o eroare grava care facea ca sa nu pot schimba partul curent in interfata utilizator obisnuita	    
03 Oct 2004 - LANSAT PE INTERNET - VERSIUNEA (2.1.1)
--------------------------------------------------------------------------------------------------
04 Oct 2004 - Corectata o eroare care face ca in modul simple UI, sa se inverseze panning-ul	    
	    - Adaugat un icon la ZynAddSubFX
10 Oct 2004 - Si controllerul de Resonance se aplica la toate item-urile din kit
12 Oct 2004 - Corectata o eroare care facea ca butoanele Addpoint si Delpoint de la Envelope sa nu fie afisate
16 Oct 2004 - Corectata o eroare care facea ca partUI-ul sa nu se actualizeze intotdeauna cand incarcam un instrument
20 Oct 2004 - Corectata o mica eroare asemanetoare cu cea din 16 Oct, dar care afecta meniul new
07 Nov 2004 - Corectata o mica eroare care facea ca sa nu se incarce corect instrumentele in linia de comanda (-l)
14 Nov 2004 - Nu mai verific in bank daca este un director sau fisier simplu, pt. ca poate sa aiba probleme
28 Nov 2004 - Curatat codul la OscilGen (acum datele sunt stocate mai bine si nu in functie de biblioteca FFTW)
	    - Corectata o mica eroare la OscilGen cu adaptive harmonics care facea ca energia vechilor armonice sa nu se adauge in mod corect la noile armonice (la note inalte)
	    - Sortarea nu mai este quicksort la bank si la presets pt. ca am vazut ca nu merge in windows intotdeauna
	    - Corectata o eroare la egalizator care facea ca sa se aplice si la el par. D/W
29 Nov 2004 - Marita zona de valori la adaptive harmonics power din OscilGen 
	    - Adaugata posibilitate de a post-procesa la adaptive harmonics(adica a adauga sau a amplifica anumite armonice)
05 Dec 2004 - Corectata o eroare care facea ca functiile getChunk si setChunk sa fie supraincarcate in loc de suprascrise (dar nu am testat)
	    - Corectata o eroare care returna gresit la canDo in vst (netestat)
17 Dec 2004 - Inceput sa folosesc Dvorak pt. VK
18 Dec 2004 - Continuat putin la VK
20 Dec 2004 - Se poate selecta la VK dintre "qwerty" si "Dvorak"
	    - Corectata o mica erare care facea sa nu arate BWprofile dezactivat la PADnote

*  *  *  *  *  *  *  *  *  *  *  *  *  *  *  *  *  *  *  *  *  *  *  *  *  *  *  *  *  *  *  *  *  *  *


04 Ian 2005 - Corectata o mica eroare care facea ca sa nu arate Force Release la Freemode Envelope
15 Ian 2005 - Corectata o eroare la controllerul bandwidth care facea ca sa ajunga la valoarea 0 si sa dea peste cap SUBsynth
22 Ian 2005 - Inceput sa scriu suportul pt. DSSI
27 Ian 2005 - Corectata eroare care facea ca in cazul in care sunt 2 banci cu acelasi nume (sau aceeasi bank root dir sa fie selectat de 2 ori) sa produca confuzie
03 Feb 2005 - Inceput sa scriu la Microtonal ca sa se faca butonul apply de culoare rosie cand se schimba ceva
06 Feb 2005 - Facuta o mica modificare care interzice punera notelor "0" in dump si alta modificare care mareste nr. de octave calculate la PADsynth
	    - Renuntat sa fac modificarea la Microtonal inceputa din 03 Feb, pentru ca nu am gasit cum pot schimba culoarea butonului automat cand modific un text
07 Feb 2005 - Corectata o eroare care facea ca la microtonal mapping sa nu se calculeze corect (adica sa se stocheze valoarea corecta)
12 Feb 2005 - Controllerul prestabilit la Virtual Keyboard este Filter Cutoff in loc de BandWidth
	    - Modificate cateva preseturi la DynamicFilter
	    - Adaugata posibilitatea de a mari sau micsora cu un parametru detune-ul vocilor de la ADnote	    
17 Feb 2005 - Corectate cateva erori la PADsynth care faceau ca sa se citeasca date din zone de memorie nealocata
	    - Corectata o eroare la Bank care facea ca uneori sa crape programul cand umblam mult cu bankuri
19 Feb 2005 - Corectata o eroare care facea ca uneori sa fie calculata frecventa la ADnote=nan si programul sa crape pentru ca era folosit parametrul bandwidthDetuneMultiplier inainte de a fi calculat
21 Feb 2005 - Se afiseaza corect numele fisierului proaspat salvat in fereastra principala
26 Feb 2005 - Corectata eroarea la windows si la OSS care facea ca pitch bend sa nu fie mapat corect (trebuie verificat)
27 Feb 2005 - Se afiseaza corect valoarea lui detune in centi 
28 Feb 2005 - Corectata o mica eroare care facea ca sa nu se afiseze intotdeauna corect detune-ul la ADvoice
	    - Afisajul VU-meter la Master nu mai prezinta variatii mari in timp scurt
	    - Adaugata afisajul RMS la VU-meter
06 Mar 2005 - Facute cateva mici modificari referitoare in special la warning-uri    
	    - Corectata o mica eroare care facea ca la un Paste sa nu se actulizeze unii parametrii ai filtrului in interfata
12 Mar 2005 - Imbunatatiri la interfata PADsynth, adica se poate da "apply" direct din OscilGenUI sau ResonanceUI
13 Mar 2005 - Facute cateva compilari in Makefile pt. compilare pt. Windows (standalone exe si vst)
	    - Se compileaza in mod cross-compile pt. windows din linux 
14 Mar 2005 - Mici modificari la afisarea RMS-ului
	    - Actualizat textul copyright-ului la anul 2005
22 Mar 2005 - Corectata o mica eroare care facea ca la schimbari foarte lente al parametrilor sa nu se actualizeze Format Filter
25 Mar 2005 - Corectata o eroare care facea ca uneori, la anumite setari ale lui SepctrumAdjust din OscilGen sa rezulte semnal zero
	      Corectata o mica eroare care facea ca daca se foloseste setarea 440Hz la Padsynth sa se aleaga sample-ul incorect
06 Apr 2005 - Modificat installerul pt. windows si pregatit pt. installer (folosit cross-compiling si nsis&wine)
	    - Adaugat icon in format windows (si la installer)
	    - Adaugat parametrul '-Y' la linia de comanda, care este folosit doar pentru installerul NSIS (parametrul este necesar pentru ca NSIS ma forteaza sa dau un parametru la program pentru ca sa adauge un icon la shortcut; zynaddsubfx ignora acest parametru)
07 Apr 2005 - Pregatit pentru release
08 Apr 2005 - Corectata o mica eroare care facea ca sa nu se incarce configul la inceput
            - LANSAT PE INTERNET - VERSIUNEA (2.2.0)
--------------------------------------------------------------------------------------------------
12 Apr 2005 - Actualizat pentru MXML 2.2 (nu o sa mearga pe vers. mai vechi de mxml) 
27 Apr 2005 - Adaugata posibilitatea de a inlatura complet interfata grafica in Makefile.inc (in acest caz nu mai sunt necesare bibliotecile grafice ca fltk)
	    - Adaugata posibilitatea de a incarca direct un instrument cu -L (deocamdata se poate incarca doar in part-ul 0)
            - LANSAT PE INTERNET - VERSIUNEA (2.2.1)
--------------------------------------------------------------------------------------------------
28 Apr 2005 - Corectata o eroare care facea ca uneori sa fie frecventa prea mare la LFO daca era folosit random
	    - Nu mai afiseaza optionea -A in help daca nu este compilat si OSS si JACK
29 Mai 2005 - Corectata o eroare care facea ca sa nu se tina minte ultimul bank	    
27 Aug 2005 - Corectata o eroare care facea ca sa nu mearga functia Dump (se initializa inainte de citirea configurarilor)
21 Sep 2005 - Imbunatatit modul de scalare al profilei unei armonice la PADsynth
27 Sep 2005 - Gasita si rezolvata o posibila problema la PADsynth care facea ca sa nu se foloseasca mutex la stergerea de sample-uri (daca se aleg mai putine sample-uri decat initial)
09 Oct 2005 - Rezolvat un memory-leak la FFTwrapper

*  *  *  *  *  *  *  *  *  *  *  *  *  *  *  *  *  *  *  *  *  *  *  *  *  *  *  *  *  *  *  *  *  *  *

16 Apr 2006 - Corectata o eroare care facea ca sa nu se foloseasca insertion effect la master
20 Aug 2006 - Adaugat 88200 ca rata de esantionare
14 Sep 2006 - Se afiseaza spectrul la nota cu frecventa de 440 Hz la Oscil si pentru parametru Adaptive Harmonics
30 Oct 2006 - Adaugat un patch "standalone zombie fix stripped from Lars" 
	    - Adaugat un patch "Extended mono" si "font resizing stuff" de Gerald Folcher
31 Oct 2006 - Adaugat un patch "Extended mono v.3" de Gerald Folcher
	    - Inlocuit fl_ask cu fl_choice in fisierele .fl
	    - In mod prestabilit nu se mai seteaza volumul la efectul 0
	    - Efectele sunt numerotare de la 1 si in la "send to" din partui
01 Nov 2006 - Adaugat patch-urile de Jack Midi si LASH de Lars Luthman
06 Nov 2006 - Aplicat un patch "Fix for ALSA system lockup" de Lars Luthman
10 Nov 2006 - Aplicat un patch "zyn-extendedmono_v4_update-061110.diff.gz" de Gerald Folcher
14 Nov 2006 - Aplicat un patch "zyn-CVS-extendedmono_v5_update-061113.diff.gz" de Gerald Folcher

*  *  *  *  *  *  *  *  *  *  *  *  *  *  *  *  *  *  *  *  *  *  *  *  *  *  *  *  *  *  *  *  *  *  *

19 Mar 2007 - Aplicat un patch mic de la Daniel Clemente care este un workaround la bug-ul X11 cand tin tastele apasate mai mult timp
01 Apr 2007 - O mica modificare cu xclass zynaddsubfx in MasterUI.fl
09 Sep 2007 - Schimbata licenta la GPL 2 or other later

*  *  *  *  *  *  *  *  *  *  *  *  *  *  *  *  *  *  *  *  *  *  *  *  *  *  *  *  *  *  *  *  *  *  *

02 Ian 2008 - Corectate cateva mici erori la dezalocarea memoriei
	    - Codul de recorder wav a fost rescris
	    - Adaugata functia de export la sample-urile din PADsynth

20 Feb 2009 (Mark McCurry)
	    - Made several functions accept 'constant char' over 'char' to
	      prevent warnings
	    - Changed several 'delete' operations to 'delete []' based upon
	      the usage of 'new []'
	    - Gave external programs Makefiles
	    - Gave dials tooltips showing their value when they are being
	      moved
	    - Gave dials the ability to have normal tooltips when the mouse
	      hovers over them
	    - Created tooltips for the effects knobs
	    - Standardized the code, so it could compile with pedantic without
	      errors [it looks like some errors may have been missed]

22 Feb 2009 (Mark McCurry)
	    - Fix improper deallocation in PresetsStore
	    - Fixed errors with drawing of the Oscillator as reported with
	      valgrind

07 Mar 2009 (Mark McCurry)
	    - Added start of DocBook documentation
	    - Incorperated JACK output patch by Emmanuel Saracco
	    - Incorperated QUERTZ layout by Achim Settelmeier

29 Mar 2009 (Mark McCurry)
	    - Started to use Doxygen within the Effects
	    - Started to use const within Effects
	    - Changing tabs->four spaces in hopes of generating a bit more
	      consitancy
	    - Began to use Initialization Lists
	    - Almost all changes contained in Effects until further
	      discussion on the style, so consistancy can be reached

28 May 2009 (Mark McCurry)
	    - Added some more Doxygen comments
	    - Added Audio Samples classes
	    - Added Stereo template
	    - Added Control class
	    - Added DelayCtl class

20 Iun 2009 (Paul Nasca)
	    - Bugfix: WAV export of PADsynth
	    
10 Iul 2009 (Paul Nasca)
	    - Update copyright info

11 Jul 2009 (Mark McCurry)
	    - Added Proportinal Portamento
	    - Replaced Docbook with AsciiDoc

18 Jul 2009 (Mark McCurry)
	    - Enabled volume controller by default

20 Jul 2009 (Mark McCurry)
	    - Incorperated AZERTY layout by sourceforge user jimee

02 Sep 2009 (Mark McCurry)
	    - Incorperated const char* <-> string mismatch by Alexis Ballier 
	    
04 Sep 2009 (Mark McCurry)
	    - Incorperated NULLMidiIn function prototype fix by Alexis Ballier

07 Sep 2009 (Mark McCurry)
	    - Fixed glitch in XMLwrapper, which would prevent file loading

20 Sep 2009 (Paul Nasca)
	    - Started to implement the Unison effect for ADsynth
	    
22 Sep 2009 (Paul Nasca)
	    - Added vibratto and other features to Unison effect

<<<<<<< HEAD
22 Sep 2009 (Mark McCurry)
	    - Changed temporary data for Oscilgen from static to instance
	      recommended by Tobias Doerffel
	    - Fixed Memory leaks in UI based upon James Morris' patch
=======
23 Sep 2009 (Paul Nasca)
	    - Added unison invert phase
	    - Made unison frequency spread to depend on Bandwidth controllers and parameters
	    - Added unison vibratto speed control and other improvements
	    - bugfixes: Voice Amplitude Envelope and FM	    

24 Sep 2009 (Paul Nasca)
	    - Small enhancements and bugfixes to Unison
	    - Started to implement Bandwidth to the Reverb effect
		    
>>>>>>> ac9ca5fc
<|MERGE_RESOLUTION|>--- conflicted
+++ resolved
@@ -899,12 +899,11 @@
 22 Sep 2009 (Paul Nasca)
 	    - Added vibratto and other features to Unison effect
 
-<<<<<<< HEAD
 22 Sep 2009 (Mark McCurry)
 	    - Changed temporary data for Oscilgen from static to instance
 	      recommended by Tobias Doerffel
 	    - Fixed Memory leaks in UI based upon James Morris' patch
-=======
+
 23 Sep 2009 (Paul Nasca)
 	    - Added unison invert phase
 	    - Made unison frequency spread to depend on Bandwidth controllers and parameters
@@ -914,5 +913,4 @@
 24 Sep 2009 (Paul Nasca)
 	    - Small enhancements and bugfixes to Unison
 	    - Started to implement Bandwidth to the Reverb effect
-		    
->>>>>>> ac9ca5fc
+		    