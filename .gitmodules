[submodule "instruments"]
	path = instruments
<<<<<<< HEAD
	url = git://git.code.sf.net/p/zynaddsubfx/instruments
=======
	url = git://git.code.sf.net/p/zynaddsubfx/instruments
[submodule "rtosc"]
	path = rtosc
	url = https://github.com/fundamental/rtosc
>>>>>>> f92d9fd5
<|MERGE_RESOLUTION|>--- conflicted
+++ resolved
@@ -1,10 +1,6 @@
 [submodule "instruments"]
 	path = instruments
-<<<<<<< HEAD
-	url = git://git.code.sf.net/p/zynaddsubfx/instruments
-=======
 	url = git://git.code.sf.net/p/zynaddsubfx/instruments
 [submodule "rtosc"]
 	path = rtosc
-	url = https://github.com/fundamental/rtosc
->>>>>>> f92d9fd5
+	url = https://github.com/fundamental/rtosc